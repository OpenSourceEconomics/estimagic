[build-system]
requires = ["setuptools>=45", "wheel", "setuptools_scm[toml]>=6.0"]
build-backend = "setuptools.build_meta"


[tool.setuptools_scm]
write_to = "src/estimagic/_version.py"


[tool.ruff]
target-version = "py37"
select = ["ALL"]
fix = false
extend-ignore = [
    # Docstrings
    "D103", # missing docstring in public function
    "D107",
    "D203",
    "D212",
    "D213",
    "D402",
    "D413",
    "D415",
    "D416",
    "D417",
    # Others.
    "D404",  # Do not start module docstring with "This".
    "RET504",  # unnecessary variable assignment before return.
    "S101",  # raise errors for asserts.
    "B905",  # strict parameter for zip that was implemented in py310.

    "ANN101",  # type annotating self
    "ANN102",  # type annotating cls
    "FBT",  # flake8-boolean-trap
    "EM",  # flake8-errmsg
    "ANN401",  # flake8-annotate typing.Any
    "PD",  # pandas-vet
    "E731",  # do not assign a lambda expression, use a def
    "RET", # unnecessary elif or else statements after return, rais, continue, ...
    "S324", # Probable use of insecure hash function.
    "COM812", # trailing comma missing, but black takes care of that
    "PT007", # wrong type in parametrize, gave false positives


    # Things we are not sure we want
    # ==============================
    "SIM102", # Use single if statement instead of nested if statements
    "SIM108", # Use ternary operator instead of if-else block
    "SIM117", # do not use nested with statements
    "BLE001", # Do not catch blind exceptions (even after handling some specific ones)
    "PLR2004", # Magic values used in comparison
    "PT006", # Allows only lists of tuples in parametrize, even if single argument

    # Things ignored during transition phase
    # ======================================
    "D",  # docstrings
    "ANN",  # missing annotations
    "C901",  # function too complex
    "PT011", # pytest raises without match statement
    "INP001", # implicit namespace packages without init.
<<<<<<< HEAD
=======
    "TRY300",


    # ======================================
>>>>>>> 9a2f3d6d
]

[tool.ruff.per-file-ignores]
"docs/source/conf.py" = ["E501", "ERA001", "DTZ005"]
"src/estimagic/parameters/kernel_transformations.py" = ["ARG001", "N806"]

[tool.ruff.pydocstyle]
convention = "google"


[tool.nbqa.config]
black = "pyproject.toml"

[tool.nbqa.mutate]
black = 1

[tool.pytask]
infer_latex_dependencies = true


[tool.pytest.ini_options]
filterwarnings = [
    "ignore:Using or importing the ABCs from 'collections'",
    "ignore:the imp module is deprecated",
    "ignore:indexing past lexsort depth may impact performance.",
    "ignore:Method .ptp is deprecated and will be removed in a future version. Use numpy.ptp instead.",
    "ignore:In a future version of pandas all arguments of concat except for the argument 'objs' will be keyword-only",
    "ignore:Only a subset of the cartis_roberts",
    "ignore:Please use `MemoizeJac` from the `scipy.optimize` namespace",
    "ignore:Some algorithms did not converge. Their walltime has been set to a very high value instead of infinity because Timedeltas do notsupport infinite values",
    "ignore:In a future version, the Index constructor will not infer numeric dtypes when passed object-dtype sequences",
    "ignore:distutils Version classes are deprecated. Use packaging.version instead",
    "ignore:Standard matrix inversion failed due to LinAlgError",
    "ignore:Tranquilo is extremely experimental",
    "ignore:delta_grad == 0.0",
    "ignore:Widget._active_widgets is deprecated",
    "ignore:Widget._widget_types is deprecated",
    "ignore:Widget.widget_types is deprecated",
    "ignore:Widget.widgets is deprecated",
    "ignore:Deprecated API features detected",
]
addopts = ["--doctest-modules"]
markers = [
    "wip: Tests that are work-in-progress.",
    "slow: Tests that take a long time to run and are skipped in continuous integration.",
    "jax: Tests that require jax to be installed and are skipped on non-Linux systems.",
]
norecursedirs = ["docs", ".envs"]


[tool.yamlfix]
line_length = 88
flow_style_sequence = false
none_representation = "null"<|MERGE_RESOLUTION|>--- conflicted
+++ resolved
@@ -10,7 +10,7 @@
 [tool.ruff]
 target-version = "py37"
 select = ["ALL"]
-fix = false
+fix = true
 extend-ignore = [
     # Docstrings
     "D103", # missing docstring in public function
@@ -58,13 +58,8 @@
     "C901",  # function too complex
     "PT011", # pytest raises without match statement
     "INP001", # implicit namespace packages without init.
-<<<<<<< HEAD
-=======
-    "TRY300",
-
-
+    "TRY300", # consider moving this statement to an else block
     # ======================================
->>>>>>> 9a2f3d6d
 ]
 
 [tool.ruff.per-file-ignores]
