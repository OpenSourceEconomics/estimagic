--- conflicted
+++ resolved
@@ -1,4 +1,3 @@
-<<<<<<< HEAD
 import functools
 import itertools
 
@@ -206,7 +205,7 @@
     root_contribs = _penalty_root_contributions(x, constant, slope, x0, dim_out)
 
     assert np.isclose(scalar, contribs.sum())
-    assert np.isclose(scalar, (root_contribs ** 2).sum())
+    assert np.isclose(scalar, (root_contribs**2).sum())
 
 
 pairs = [
@@ -232,240 +231,4 @@
     )
     expected = first_derivative(partialed, x)
 
-    aaae(calculated, expected["derivative"])
-=======
-import functools
-import itertools
-
-import numpy as np
-import pandas as pd
-import pytest
-from estimagic.differentiation.derivatives import first_derivative
-from estimagic.examples.criterion_functions import sos_criterion_and_gradient
-from estimagic.examples.criterion_functions import sos_dict_criterion
-from estimagic.examples.criterion_functions import sos_dict_criterion_with_pd_objects
-from estimagic.examples.criterion_functions import sos_gradient
-from estimagic.examples.criterion_functions import sos_pandas_gradient
-from estimagic.examples.criterion_functions import sos_scalar_criterion
-from estimagic.optimization.internal_criterion_template import _penalty_contributions
-from estimagic.optimization.internal_criterion_template import (
-    _penalty_contributions_derivative,
-)
-from estimagic.optimization.internal_criterion_template import (
-    _penalty_root_contributions,
-)
-from estimagic.optimization.internal_criterion_template import (
-    _penalty_root_contributions_derivative,
-)
-from estimagic.optimization.internal_criterion_template import _penalty_value
-from estimagic.optimization.internal_criterion_template import _penalty_value_derivative
-from estimagic.optimization.internal_criterion_template import (
-    internal_criterion_and_derivative_template,
-)
-from estimagic.optimization.optimize import _fill_error_penalty_with_defaults
-from numpy.testing import assert_array_almost_equal as aaae
-
-
-def no_second_call(func):
-    counter = np.array([0])
-
-    if func is None:
-        wrapper_func = None
-    else:
-
-        def wrapper_func(params, counter=counter, *args, **kwargs):
-            res = func(params, *args, **kwargs)
-            if counter[0] >= 1:
-                raise AssertionError("This was called twice.")
-            counter += 1
-            return res
-
-    return wrapper_func
-
-
-def reparametrize_from_internal(x):
-    res = pd.DataFrame()
-    res["value"] = x
-    return res
-
-
-def convert_derivative(external_derivative, internal_values):
-    return external_derivative
-
-
-@pytest.fixture()
-def base_inputs():
-    x = np.arange(5).astype(float)
-    params = pd.DataFrame(data=np.arange(5).reshape(-1, 1), columns=["value"])
-    inputs = {
-        "x": x,
-        "params": params,
-        "reparametrize_from_internal": reparametrize_from_internal,
-        "convert_derivative": convert_derivative,
-        "algorithm_info": {
-            "primary_criterion_entry": "value",
-            "parallelizes": False,
-            "needs_scaling": False,
-            "name": "my_algorithm",
-        },
-        "numdiff_options": {},
-        "logging": False,
-        "db_kwargs": {"database": False, "fast_logging": False, "path": "logging.db"},
-        "error_handling": "raise",
-        "error_penalty": None,
-        "first_criterion_evaluation": {"internal_params": x, "external_params": params},
-        "cache": {},
-        "cache_size": 10,
-        "fixed_log_data": {"stage": "optimization", "substage": 0},
-    }
-    return inputs
-
-
-directions = ["maximize", "minimize"]
-crits = [sos_dict_criterion, sos_dict_criterion_with_pd_objects, sos_scalar_criterion]
-derivs = [sos_gradient, sos_pandas_gradient, None]
-crits_and_derivs = [sos_criterion_and_gradient, None]
-
-test_cases = list(itertools.product(directions, crits, derivs, crits_and_derivs))
-
-
-@pytest.mark.parametrize("direction, crit, deriv, crit_and_deriv", test_cases)
-def test_criterion_and_derivative_template(
-    base_inputs, direction, crit, deriv, crit_and_deriv
-):
-    inputs = base_inputs.copy()
-    inputs["first_criterion_evaluation"]["output"] = crit(inputs["params"])
-    crit = crit if (deriv, crit_and_deriv) == (None, None) else no_second_call(crit)
-
-    inputs["criterion"] = crit
-    inputs["derivative"] = no_second_call(deriv)
-    inputs["criterion_and_derivative"] = no_second_call(crit_and_deriv)
-    inputs["direction"] = direction
-
-    calc_criterion, calc_derivative = internal_criterion_and_derivative_template(
-        task="criterion_and_derivative", **inputs
-    )
-
-    calc_criterion2 = internal_criterion_and_derivative_template(
-        task="criterion", **inputs
-    )
-
-    calc_derivative2 = internal_criterion_and_derivative_template(
-        task="derivative", **inputs
-    )
-
-    if direction == "minimize":
-        for c in calc_criterion, calc_criterion2:
-            assert c == 30
-
-        for d in calc_derivative, calc_derivative2:
-            aaae(d, 2 * np.arange(5))
-    else:
-        for c in calc_criterion, calc_criterion2:
-            assert c == -30
-
-        for d in calc_derivative, calc_derivative2:
-            aaae(d, -2 * np.arange(5))
-
-
-@pytest.mark.parametrize("direction", directions)
-def test_internal_criterion_with_penalty(base_inputs, direction):
-    inputs = base_inputs.copy()
-    scaling = 1 if direction == "minimize" else -1
-    inputs["first_criterion_evaluation"]["output"] = scaling * 30
-
-    def raising_crit_and_deriv(x):
-        raise ValueError()
-
-    inputs["x"] = inputs["x"] + 10
-    inputs["criterion"] = sos_scalar_criterion
-    inputs["derivative"] = sos_gradient
-    inputs["criterion_and_derivative"] = raising_crit_and_deriv
-    inputs["direction"] = direction
-    inputs["error_handling"] = "continue"
-    inputs["error_penalty"] = _fill_error_penalty_with_defaults(
-        error_penalty={},
-        first_eval=inputs["first_criterion_evaluation"],
-        direction=direction,
-    )
-
-    with pytest.warns(None):
-        calc_criterion, calc_derivative = internal_criterion_and_derivative_template(
-            task="criterion_and_derivative", **inputs
-        )
-
-    calc_criterion2 = internal_criterion_and_derivative_template(
-        task="criterion", **inputs
-    )
-
-    calc_derivative2 = internal_criterion_and_derivative_template(
-        task="derivative", **inputs
-    )
-
-    norm = np.linalg.norm(np.ones(5) * 10)
-    slope = 0.1 if direction == "minimize" else -0.1
-    constant = 160 if direction == "minimize" else -160
-
-    x = inputs["x"]
-    x0 = np.arange(5)
-
-    expected_crit = constant + slope * norm
-    expected_grad = slope * 10 / np.linalg.norm(x - x0)
-
-    if direction == "minimize":
-        for c in calc_criterion, calc_criterion2:
-            assert c == expected_crit
-
-        for d in calc_derivative, calc_derivative2:
-            aaae(d, expected_grad)
-
-    else:
-        for c in calc_criterion, calc_criterion2:
-            assert c == -expected_crit
-
-        for d in calc_derivative, calc_derivative2:
-            aaae(d, -expected_grad)
-
-
-@pytest.mark.parametrize("seed", range(10))
-def test_penalty_aggregations(seed):
-    np.random.seed(seed)
-    x = np.random.uniform(size=5)
-    x0 = np.random.uniform(size=5)
-    slope = 0.3
-    constant = 3
-    dim_out = 10
-
-    scalar = _penalty_value(x, constant, slope, x0)
-    contribs = _penalty_contributions(x, constant, slope, x0, dim_out)
-    root_contribs = _penalty_root_contributions(x, constant, slope, x0, dim_out)
-
-    assert np.isclose(scalar, contribs.sum())
-    assert np.isclose(scalar, (root_contribs**2).sum())
-
-
-pairs = [
-    (_penalty_value, _penalty_value_derivative),
-    (_penalty_contributions, _penalty_contributions_derivative),
-    (_penalty_root_contributions, _penalty_root_contributions_derivative),
-]
-
-
-@pytest.mark.parametrize("func, deriv", pairs)
-def test_penalty_derivatives(func, deriv):
-    np.random.seed(1234)
-    x = np.random.uniform(size=5)
-    x0 = np.random.uniform(size=5)
-    slope = 0.3
-    constant = 3
-    dim_out = 8
-
-    calculated = deriv(x, constant, slope, x0, dim_out)
-
-    partialed = functools.partial(
-        func, constant=constant, slope=slope, x0=x0, dim_out=dim_out
-    )
-    expected = first_derivative(partialed, x)
-
-    aaae(calculated, expected["derivative"])
->>>>>>> a307c249
+    aaae(calculated, expected["derivative"])