<<<<<<< HEAD
"""Test the different options of ipopt."""
import numpy as np
import pytest
from estimagic.config import IS_CYIPOPT_INSTALLED
from estimagic.optimization.cyipopt_optimizers import ipopt
from numpy.testing import assert_array_almost_equal as aaae

test_cases = [
    {},
    {"convergence_relative_criterion_tolerance": 1e-7},
    {"stopping_max_iterations": 1_100_000},
    {"mu_target": 1e-8},
    {"s_max": 200},
    {"stopping_max_wall_time_seconds": 200},
    {"stopping_max_cpu_time": 1e10},
    {"dual_inf_tol": 2.5},
    {"constr_viol_tol": 1e-7},
    {"compl_inf_tol": 1e-7},
    #
    {"acceptable_iter": 15},
    {"acceptable_tol": 1e-5},
    {"acceptable_dual_inf_tol": 1e-5},
    {"acceptable_constr_viol_tol": 1e-5},
    {"acceptable_compl_inf_tol": 1e-5},
    {"acceptable_obj_change_tol": 1e5},
    {"diverging_iterates_tol": 1e5},
    {"nlp_lower_bound_inf": -1e5},
    {"nlp_upper_bound_inf": 1e10},
    {"fixed_variable_treatment": "relax_bounds"},
    {"dependency_detector": "mumps"},
    {"dependency_detection_with_rhs": "no"},
    {"dependency_detection_with_rhs": False},
    {"kappa_d": 1e-7},
    {"bound_relax_factor": 1e-12},
    {"honor_original_bounds": "yes"},
    {"check_derivatives_for_naninf": True},
    {"jac_c_constant": True},
    {"jac_d_constant": True},
    {"hessian_constant": True},
    # scaling
    {"nlp_scaling_method": None},
    {"obj_scaling_factor": 1.1},
    {"nlp_scaling_max_gradient": 200},
    {"nlp_scaling_obj_target_gradient": 0.2},
    {"nlp_scaling_constr_target_gradient": 0},
    {"nlp_scaling_constr_target_gradient": 2e-9},
    {"nlp_scaling_min_value": 1e-9},
    #
    {"bound_push": 0.02},
    {"bound_frac": 0.02},
    {"slack_bound_push": 0.001},
    {"slack_bound_frac": 0.001},
    {"constr_mult_init_max": 5000},
    {"bound_mult_init_val": 1.2},
    {"bound_mult_init_method": "mu-based"},
    {"least_square_init_primal": "yes"},
    {"least_square_init_duals": "yes"},
    {"warm_start_init_point": "yes"},
    {"warm_start_same_structure": False},
    {"warm_start_bound_push": 0.002},
    {"warm_start_bound_frac": 0.002},
    {"warm_start_slack_bound_push": 0.0001},
    {"warm_start_slack_bound_frac": 0.002},
    {"warm_start_mult_bound_push": 0.002},
    {"warm_start_mult_init_max": 1e8},
    {"warm_start_entire_iterate": "yes"},
    {"replace_bounds": "yes"},
    {"skip_finalize_solution_call": "no"},
    {"timing_statistics": "yes"},
    {"mu_max_fact": 1500},
    {"mu_max": 100_500},
    {"mu_min": 1e-09},
    {"adaptive_mu_globalization": "kkt-error"},
    {"adaptive_mu_kkterror_red_iters": 5},
    {"adaptive_mu_kkterror_red_fact": 0.9},
    {"filter_margin_fact": 1e-4},
    {"filter_max_margin": 0.5},
    {"adaptive_mu_restore_previous_iterate": False},
    {"adaptive_mu_monotone_init_factor": 0.9},
    {"adaptive_mu_kkt_norm_type": "max-norm"},
    {"mu_strategy": "adaptive"},
    {"mu_oracle": "probing"},
    {"mu_oracle": "loqo"},
    {"fixed_mu_oracle": "loqo"},
    {"mu_init": 0.2},
    {"barrier_tol_factor": 10.5},
    {"mu_linear_decrease_factor": 0.01},
    {"mu_superlinear_decrease_power": 1.2},
    {"mu_allow_fast_monotone_decrease": False},
    {"tau_min": 0.75},
    {"sigma_max": 200},
    {"sigma_min": 1e-8},
    {"quality_function_norm_type": "2-norm"},
    {"quality_function_centrality": "log"},
    {"quality_function_balancing_term": "cubic"},
    {"quality_function_max_section_steps": 10},
    {"quality_function_max_section_steps": 5.5},
    {"quality_function_section_sigma_tol": 0.02},
    {"quality_function_section_qf_tol": 0.5},
    {"line_search_method": "penalty"},
    {"alpha_red_factor": 0.8},
    {"accept_every_trial_step": True},
    {"accept_after_max_steps": 3},
    {"alpha_for_y": "max"},
    {"alpha_for_y_tol": 5},
    {"tiny_step_tol": 1e-15},
    {"tiny_step_y_tol": 0.02},
    {"watchdog_shortened_iter_trigger": 20},
    {"watchdog_trial_iter_max": 5},
    {"theta_max_fact": 2e5},
    {"theta_min_fact": 0.002},
    {"eta_phi": 0.3},
    {"delta": 0.9},
    {"s_phi": 2.2},
    {"s_theta": 1.5},
    {"gamma_phi": 1e-6},
    {"gamma_theta": 1e-5},
    {"alpha_min_frac": 0.08},
    {"max_soc": 5},
    {"kappa_soc": 0.9},
    {"obj_max_inc": 5.3},
    {"max_filter_resets": 10},
    {"filter_reset_trigger": 3},
    {"corrector_type": "affine"},
    {"skip_corr_if_neg_curv": True},
    {"skip_corr_in_monotone_mode": False},
    {"corrector_compl_avrg_red_fact": 3},
    {"corrector_compl_avrg_red_fact": 3.5},
    {"soc_method": 1},
    {"nu_init": 1e-5},
    {"nu_inc": 1e-5},
    {"rho": 0.2},
    {"kappa_sigma": 1e8},
    {"recalc_y": True},
    {"recalc_y_feas_tol": 1e-4},
    {"slack_move": 1e-11},
    {"constraint_violation_norm_type": "2-norm"},
    # step calculation
    {"mehrotra_algorithm": False},
    {"fast_step_computation": True},
    {"min_refinement_steps": 3},
    {"max_refinement_steps": 12},
    {"residual_ratio_max": 1e-9},
    {"residual_ratio_singular": 1e-4},
    {"residual_improvement_factor": 1.3},
    {"neg_curv_test_tol": 1e-11},
    {"neg_curv_test_reg": False},
    {"max_hessian_perturbation": 1e19},
    {"min_hessian_perturbation": 1e-19},
    {"perturb_inc_fact_first": 50.3},
    {"perturb_inc_fact": 4.4},
    {"perturb_dec_fact": 0.25},
    {"first_hessian_perturbation": 0.002},
    {"jacobian_regularization_value": 1e-7},
    {"jacobian_regularization_exponent": 0.2},
    {"perturb_always_cd": False},
    # restoration phase
    {"expect_infeasible_problem": False},
    {"expect_infeasible_problem_ctol": 0.005},
    {"expect_infeasible_problem_ytol": 1e7},
    {"start_with_resto": False},
    {"soft_resto_pderror_reduction_factor": 0.99},
    {"max_soft_resto_iters": 5},
    {"required_infeasibility_reduction": 0.8},
    {"max_resto_iter": 4_000_000},
    {"evaluate_orig_obj_at_resto_trial": False},
    {"resto_penalty_parameter": 830.4},
    {"resto_proximity_weight": 2.4},
    {"bound_mult_reset_threshold": 804.4},
    {"constr_mult_reset_threshold": 1.4},
    {"resto_failure_feasibility_threshold": 0.4},
    # hessian approximation
    {"limited_memory_aug_solver": "extended"},
    {"limited_memory_max_history": 5},
    {"limited_memory_update_type": "sr1"},
    {"limited_memory_initialization": "scalar2"},
    {"limited_memory_init_val": 0.5},
    {"limited_memory_init_val_max": 2e9},
    {"limited_memory_init_val_min": 2e-9},
    {"limited_memory_max_skipping": 4},
    {"limited_memory_special_for_resto": False},
    {"hessian_approximation_space": "all-variables"},
    # linear solver
    # using ma27, ma57, ma77, ma86 leads to remaining at the start values
    # using ma97 leads to segmentation fault
    {"linear_solver_options": {"mumps_pivtol": 1e-5}},
    {"linear_solver_options": {"linear_system_scaling": None}},
    {"linear_solver_options": {"ma86_scaling": None}},
    {"linear_solver_options": {"mumps_pivtol": 1e-7}},
    {"linear_solver_options": {"mumps_pivtolmax": 0.2}},
    {"linear_solver_options": {"mumps_mem_percent": 2000}},
    {"linear_solver_options": {"mumps_permuting_scaling": 5}},
    {"linear_solver_options": {"mumps_pivot_order": 5}},
    {"linear_solver_options": {"mumps_scaling": 74}},
    {"linear_solver_options": {"mumps_dep_tol": 0.1}},
]


def criterion_and_derivative(x, task, algorithm_info):
    if task == "criterion":
        return (x ** 2).sum()
    elif task == "derivative":
        return 2 * x
    else:
        raise ValueError(f"Unknown task: {task}")


@pytest.mark.skipif(not IS_CYIPOPT_INSTALLED, reason="cyipopt not installed.")
@pytest.mark.parametrize("algo_options", test_cases)
def test_ipopt_algo_options(algo_options):
    res = ipopt(
        criterion_and_derivative=criterion_and_derivative,
        x=np.array([1, 2, 3]),
        lower_bounds=np.array([-np.inf, -np.inf, -np.inf]),
        upper_bounds=np.array([np.inf, np.inf, np.inf]),
        **algo_options,
    )
    aaae(res["solution_x"], np.zeros(3), decimal=7)
=======
"""Test the different options of ipopt."""
import numpy as np
import pytest
from estimagic.config import IS_CYIPOPT_INSTALLED
from estimagic.optimization.cyipopt_optimizers import ipopt
from numpy.testing import assert_array_almost_equal as aaae

test_cases = [
    {},
    {"convergence_relative_criterion_tolerance": 1e-7},
    {"stopping_max_iterations": 1_100_000},
    {"mu_target": 1e-8},
    {"s_max": 200},
    {"stopping_max_wall_time_seconds": 200},
    {"stopping_max_cpu_time": 1e10},
    {"dual_inf_tol": 2.5},
    {"constr_viol_tol": 1e-7},
    {"compl_inf_tol": 1e-7},
    #
    {"acceptable_iter": 15},
    {"acceptable_tol": 1e-5},
    {"acceptable_dual_inf_tol": 1e-5},
    {"acceptable_constr_viol_tol": 1e-5},
    {"acceptable_compl_inf_tol": 1e-5},
    {"acceptable_obj_change_tol": 1e5},
    {"diverging_iterates_tol": 1e5},
    {"nlp_lower_bound_inf": -1e5},
    {"nlp_upper_bound_inf": 1e10},
    {"fixed_variable_treatment": "relax_bounds"},
    {"dependency_detector": "mumps"},
    {"dependency_detection_with_rhs": "no"},
    {"dependency_detection_with_rhs": False},
    {"kappa_d": 1e-7},
    {"bound_relax_factor": 1e-12},
    {"honor_original_bounds": "yes"},
    {"check_derivatives_for_naninf": True},
    {"jac_c_constant": True},
    {"jac_d_constant": True},
    {"hessian_constant": True},
    # scaling
    {"nlp_scaling_method": None},
    {"obj_scaling_factor": 1.1},
    {"nlp_scaling_max_gradient": 200},
    {"nlp_scaling_obj_target_gradient": 0.2},
    {"nlp_scaling_constr_target_gradient": 0},
    {"nlp_scaling_constr_target_gradient": 2e-9},
    {"nlp_scaling_min_value": 1e-9},
    #
    {"bound_push": 0.02},
    {"bound_frac": 0.02},
    {"slack_bound_push": 0.001},
    {"slack_bound_frac": 0.001},
    {"constr_mult_init_max": 5000},
    {"bound_mult_init_val": 1.2},
    {"bound_mult_init_method": "mu-based"},
    {"least_square_init_primal": "yes"},
    {"least_square_init_duals": "yes"},
    {"warm_start_init_point": "yes"},
    {"warm_start_same_structure": False},
    {"warm_start_bound_push": 0.002},
    {"warm_start_bound_frac": 0.002},
    {"warm_start_slack_bound_push": 0.0001},
    {"warm_start_slack_bound_frac": 0.002},
    {"warm_start_mult_bound_push": 0.002},
    {"warm_start_mult_init_max": 1e8},
    {"warm_start_entire_iterate": "yes"},
    {"replace_bounds": "yes"},
    {"skip_finalize_solution_call": "no"},
    {"timing_statistics": "yes"},
    {"mu_max_fact": 1500},
    {"mu_max": 100_500},
    {"mu_min": 1e-09},
    {"adaptive_mu_globalization": "kkt-error"},
    {"adaptive_mu_kkterror_red_iters": 5},
    {"adaptive_mu_kkterror_red_fact": 0.9},
    {"filter_margin_fact": 1e-4},
    {"filter_max_margin": 0.5},
    {"adaptive_mu_restore_previous_iterate": False},
    {"adaptive_mu_monotone_init_factor": 0.9},
    {"adaptive_mu_kkt_norm_type": "max-norm"},
    {"mu_strategy": "adaptive"},
    {"mu_oracle": "probing"},
    {"mu_oracle": "loqo"},
    {"fixed_mu_oracle": "loqo"},
    {"mu_init": 0.2},
    {"barrier_tol_factor": 10.5},
    {"mu_linear_decrease_factor": 0.01},
    {"mu_superlinear_decrease_power": 1.2},
    {"mu_allow_fast_monotone_decrease": False},
    {"tau_min": 0.75},
    {"sigma_max": 200},
    {"sigma_min": 1e-8},
    {"quality_function_norm_type": "2-norm"},
    {"quality_function_centrality": "log"},
    {"quality_function_balancing_term": "cubic"},
    {"quality_function_max_section_steps": 10},
    {"quality_function_max_section_steps": 5.5},
    {"quality_function_section_sigma_tol": 0.02},
    {"quality_function_section_qf_tol": 0.5},
    {"line_search_method": "penalty"},
    {"alpha_red_factor": 0.8},
    {"accept_every_trial_step": True},
    {"accept_after_max_steps": 3},
    {"alpha_for_y": "max"},
    {"alpha_for_y_tol": 5},
    {"tiny_step_tol": 1e-15},
    {"tiny_step_y_tol": 0.02},
    {"watchdog_shortened_iter_trigger": 20},
    {"watchdog_trial_iter_max": 5},
    {"theta_max_fact": 2e5},
    {"theta_min_fact": 0.002},
    {"eta_phi": 0.3},
    {"delta": 0.9},
    {"s_phi": 2.2},
    {"s_theta": 1.5},
    {"gamma_phi": 1e-6},
    {"gamma_theta": 1e-5},
    {"alpha_min_frac": 0.08},
    {"max_soc": 5},
    {"kappa_soc": 0.9},
    {"obj_max_inc": 5.3},
    {"max_filter_resets": 10},
    {"filter_reset_trigger": 3},
    {"corrector_type": "affine"},
    {"skip_corr_if_neg_curv": True},
    {"skip_corr_in_monotone_mode": False},
    {"corrector_compl_avrg_red_fact": 3},
    {"corrector_compl_avrg_red_fact": 3.5},
    {"soc_method": 1},
    {"nu_init": 1e-5},
    {"nu_inc": 1e-5},
    {"rho": 0.2},
    {"kappa_sigma": 1e8},
    {"recalc_y": True},
    {"recalc_y_feas_tol": 1e-4},
    {"slack_move": 1e-11},
    {"constraint_violation_norm_type": "2-norm"},
    # step calculation
    {"mehrotra_algorithm": False},
    {"fast_step_computation": True},
    {"min_refinement_steps": 3},
    {"max_refinement_steps": 12},
    {"residual_ratio_max": 1e-9},
    {"residual_ratio_singular": 1e-4},
    {"residual_improvement_factor": 1.3},
    {"neg_curv_test_tol": 1e-11},
    {"neg_curv_test_reg": False},
    {"max_hessian_perturbation": 1e19},
    {"min_hessian_perturbation": 1e-19},
    {"perturb_inc_fact_first": 50.3},
    {"perturb_inc_fact": 4.4},
    {"perturb_dec_fact": 0.25},
    {"first_hessian_perturbation": 0.002},
    {"jacobian_regularization_value": 1e-7},
    {"jacobian_regularization_exponent": 0.2},
    {"perturb_always_cd": False},
    # restoration phase
    {"expect_infeasible_problem": False},
    {"expect_infeasible_problem_ctol": 0.005},
    {"expect_infeasible_problem_ytol": 1e7},
    {"start_with_resto": False},
    {"soft_resto_pderror_reduction_factor": 0.99},
    {"max_soft_resto_iters": 5},
    {"required_infeasibility_reduction": 0.8},
    {"max_resto_iter": 4_000_000},
    {"evaluate_orig_obj_at_resto_trial": False},
    {"resto_penalty_parameter": 830.4},
    {"resto_proximity_weight": 2.4},
    {"bound_mult_reset_threshold": 804.4},
    {"constr_mult_reset_threshold": 1.4},
    {"resto_failure_feasibility_threshold": 0.4},
    # hessian approximation
    {"limited_memory_aug_solver": "extended"},
    {"limited_memory_max_history": 5},
    {"limited_memory_update_type": "sr1"},
    {"limited_memory_initialization": "scalar2"},
    {"limited_memory_init_val": 0.5},
    {"limited_memory_init_val_max": 2e9},
    {"limited_memory_init_val_min": 2e-9},
    {"limited_memory_max_skipping": 4},
    {"limited_memory_special_for_resto": False},
    {"hessian_approximation_space": "all-variables"},
    # linear solver
    # using ma27, ma57, ma77, ma86 leads to remaining at the start values
    # using ma97 leads to segmentation fault
    {"linear_solver_options": {"mumps_pivtol": 1e-5}},
    {"linear_solver_options": {"linear_system_scaling": None}},
    {"linear_solver_options": {"ma86_scaling": None}},
    {"linear_solver_options": {"mumps_pivtol": 1e-7}},
    {"linear_solver_options": {"mumps_pivtolmax": 0.2}},
    {"linear_solver_options": {"mumps_mem_percent": 2000}},
    {"linear_solver_options": {"mumps_permuting_scaling": 5}},
    {"linear_solver_options": {"mumps_pivot_order": 5}},
    {"linear_solver_options": {"mumps_scaling": 74}},
    {"linear_solver_options": {"mumps_dep_tol": 0.1}},
]


def criterion_and_derivative(x, task, algorithm_info):
    if task == "criterion":
        return (x**2).sum()
    elif task == "derivative":
        return 2 * x
    else:
        raise ValueError(f"Unknown task: {task}")


@pytest.mark.skipif(not IS_CYIPOPT_INSTALLED, reason="cyipopt not installed.")
@pytest.mark.parametrize("algo_options", test_cases)
def test_ipopt_algo_options(algo_options):
    res = ipopt(
        criterion_and_derivative=criterion_and_derivative,
        x=np.array([1, 2, 3]),
        lower_bounds=np.array([-np.inf, -np.inf, -np.inf]),
        upper_bounds=np.array([np.inf, np.inf, np.inf]),
        **algo_options,
    )
    aaae(res["solution_x"], np.zeros(3), decimal=7)
>>>>>>> a307c249
<|MERGE_RESOLUTION|>--- conflicted
+++ resolved
@@ -1,4 +1,3 @@
-<<<<<<< HEAD
 """Test the different options of ipopt."""
 import numpy as np
 import pytest
@@ -199,7 +198,7 @@
 
 def criterion_and_derivative(x, task, algorithm_info):
     if task == "criterion":
-        return (x ** 2).sum()
+        return (x**2).sum()
     elif task == "derivative":
         return 2 * x
     else:
@@ -216,224 +215,4 @@
         upper_bounds=np.array([np.inf, np.inf, np.inf]),
         **algo_options,
     )
-    aaae(res["solution_x"], np.zeros(3), decimal=7)
-=======
-"""Test the different options of ipopt."""
-import numpy as np
-import pytest
-from estimagic.config import IS_CYIPOPT_INSTALLED
-from estimagic.optimization.cyipopt_optimizers import ipopt
-from numpy.testing import assert_array_almost_equal as aaae
-
-test_cases = [
-    {},
-    {"convergence_relative_criterion_tolerance": 1e-7},
-    {"stopping_max_iterations": 1_100_000},
-    {"mu_target": 1e-8},
-    {"s_max": 200},
-    {"stopping_max_wall_time_seconds": 200},
-    {"stopping_max_cpu_time": 1e10},
-    {"dual_inf_tol": 2.5},
-    {"constr_viol_tol": 1e-7},
-    {"compl_inf_tol": 1e-7},
-    #
-    {"acceptable_iter": 15},
-    {"acceptable_tol": 1e-5},
-    {"acceptable_dual_inf_tol": 1e-5},
-    {"acceptable_constr_viol_tol": 1e-5},
-    {"acceptable_compl_inf_tol": 1e-5},
-    {"acceptable_obj_change_tol": 1e5},
-    {"diverging_iterates_tol": 1e5},
-    {"nlp_lower_bound_inf": -1e5},
-    {"nlp_upper_bound_inf": 1e10},
-    {"fixed_variable_treatment": "relax_bounds"},
-    {"dependency_detector": "mumps"},
-    {"dependency_detection_with_rhs": "no"},
-    {"dependency_detection_with_rhs": False},
-    {"kappa_d": 1e-7},
-    {"bound_relax_factor": 1e-12},
-    {"honor_original_bounds": "yes"},
-    {"check_derivatives_for_naninf": True},
-    {"jac_c_constant": True},
-    {"jac_d_constant": True},
-    {"hessian_constant": True},
-    # scaling
-    {"nlp_scaling_method": None},
-    {"obj_scaling_factor": 1.1},
-    {"nlp_scaling_max_gradient": 200},
-    {"nlp_scaling_obj_target_gradient": 0.2},
-    {"nlp_scaling_constr_target_gradient": 0},
-    {"nlp_scaling_constr_target_gradient": 2e-9},
-    {"nlp_scaling_min_value": 1e-9},
-    #
-    {"bound_push": 0.02},
-    {"bound_frac": 0.02},
-    {"slack_bound_push": 0.001},
-    {"slack_bound_frac": 0.001},
-    {"constr_mult_init_max": 5000},
-    {"bound_mult_init_val": 1.2},
-    {"bound_mult_init_method": "mu-based"},
-    {"least_square_init_primal": "yes"},
-    {"least_square_init_duals": "yes"},
-    {"warm_start_init_point": "yes"},
-    {"warm_start_same_structure": False},
-    {"warm_start_bound_push": 0.002},
-    {"warm_start_bound_frac": 0.002},
-    {"warm_start_slack_bound_push": 0.0001},
-    {"warm_start_slack_bound_frac": 0.002},
-    {"warm_start_mult_bound_push": 0.002},
-    {"warm_start_mult_init_max": 1e8},
-    {"warm_start_entire_iterate": "yes"},
-    {"replace_bounds": "yes"},
-    {"skip_finalize_solution_call": "no"},
-    {"timing_statistics": "yes"},
-    {"mu_max_fact": 1500},
-    {"mu_max": 100_500},
-    {"mu_min": 1e-09},
-    {"adaptive_mu_globalization": "kkt-error"},
-    {"adaptive_mu_kkterror_red_iters": 5},
-    {"adaptive_mu_kkterror_red_fact": 0.9},
-    {"filter_margin_fact": 1e-4},
-    {"filter_max_margin": 0.5},
-    {"adaptive_mu_restore_previous_iterate": False},
-    {"adaptive_mu_monotone_init_factor": 0.9},
-    {"adaptive_mu_kkt_norm_type": "max-norm"},
-    {"mu_strategy": "adaptive"},
-    {"mu_oracle": "probing"},
-    {"mu_oracle": "loqo"},
-    {"fixed_mu_oracle": "loqo"},
-    {"mu_init": 0.2},
-    {"barrier_tol_factor": 10.5},
-    {"mu_linear_decrease_factor": 0.01},
-    {"mu_superlinear_decrease_power": 1.2},
-    {"mu_allow_fast_monotone_decrease": False},
-    {"tau_min": 0.75},
-    {"sigma_max": 200},
-    {"sigma_min": 1e-8},
-    {"quality_function_norm_type": "2-norm"},
-    {"quality_function_centrality": "log"},
-    {"quality_function_balancing_term": "cubic"},
-    {"quality_function_max_section_steps": 10},
-    {"quality_function_max_section_steps": 5.5},
-    {"quality_function_section_sigma_tol": 0.02},
-    {"quality_function_section_qf_tol": 0.5},
-    {"line_search_method": "penalty"},
-    {"alpha_red_factor": 0.8},
-    {"accept_every_trial_step": True},
-    {"accept_after_max_steps": 3},
-    {"alpha_for_y": "max"},
-    {"alpha_for_y_tol": 5},
-    {"tiny_step_tol": 1e-15},
-    {"tiny_step_y_tol": 0.02},
-    {"watchdog_shortened_iter_trigger": 20},
-    {"watchdog_trial_iter_max": 5},
-    {"theta_max_fact": 2e5},
-    {"theta_min_fact": 0.002},
-    {"eta_phi": 0.3},
-    {"delta": 0.9},
-    {"s_phi": 2.2},
-    {"s_theta": 1.5},
-    {"gamma_phi": 1e-6},
-    {"gamma_theta": 1e-5},
-    {"alpha_min_frac": 0.08},
-    {"max_soc": 5},
-    {"kappa_soc": 0.9},
-    {"obj_max_inc": 5.3},
-    {"max_filter_resets": 10},
-    {"filter_reset_trigger": 3},
-    {"corrector_type": "affine"},
-    {"skip_corr_if_neg_curv": True},
-    {"skip_corr_in_monotone_mode": False},
-    {"corrector_compl_avrg_red_fact": 3},
-    {"corrector_compl_avrg_red_fact": 3.5},
-    {"soc_method": 1},
-    {"nu_init": 1e-5},
-    {"nu_inc": 1e-5},
-    {"rho": 0.2},
-    {"kappa_sigma": 1e8},
-    {"recalc_y": True},
-    {"recalc_y_feas_tol": 1e-4},
-    {"slack_move": 1e-11},
-    {"constraint_violation_norm_type": "2-norm"},
-    # step calculation
-    {"mehrotra_algorithm": False},
-    {"fast_step_computation": True},
-    {"min_refinement_steps": 3},
-    {"max_refinement_steps": 12},
-    {"residual_ratio_max": 1e-9},
-    {"residual_ratio_singular": 1e-4},
-    {"residual_improvement_factor": 1.3},
-    {"neg_curv_test_tol": 1e-11},
-    {"neg_curv_test_reg": False},
-    {"max_hessian_perturbation": 1e19},
-    {"min_hessian_perturbation": 1e-19},
-    {"perturb_inc_fact_first": 50.3},
-    {"perturb_inc_fact": 4.4},
-    {"perturb_dec_fact": 0.25},
-    {"first_hessian_perturbation": 0.002},
-    {"jacobian_regularization_value": 1e-7},
-    {"jacobian_regularization_exponent": 0.2},
-    {"perturb_always_cd": False},
-    # restoration phase
-    {"expect_infeasible_problem": False},
-    {"expect_infeasible_problem_ctol": 0.005},
-    {"expect_infeasible_problem_ytol": 1e7},
-    {"start_with_resto": False},
-    {"soft_resto_pderror_reduction_factor": 0.99},
-    {"max_soft_resto_iters": 5},
-    {"required_infeasibility_reduction": 0.8},
-    {"max_resto_iter": 4_000_000},
-    {"evaluate_orig_obj_at_resto_trial": False},
-    {"resto_penalty_parameter": 830.4},
-    {"resto_proximity_weight": 2.4},
-    {"bound_mult_reset_threshold": 804.4},
-    {"constr_mult_reset_threshold": 1.4},
-    {"resto_failure_feasibility_threshold": 0.4},
-    # hessian approximation
-    {"limited_memory_aug_solver": "extended"},
-    {"limited_memory_max_history": 5},
-    {"limited_memory_update_type": "sr1"},
-    {"limited_memory_initialization": "scalar2"},
-    {"limited_memory_init_val": 0.5},
-    {"limited_memory_init_val_max": 2e9},
-    {"limited_memory_init_val_min": 2e-9},
-    {"limited_memory_max_skipping": 4},
-    {"limited_memory_special_for_resto": False},
-    {"hessian_approximation_space": "all-variables"},
-    # linear solver
-    # using ma27, ma57, ma77, ma86 leads to remaining at the start values
-    # using ma97 leads to segmentation fault
-    {"linear_solver_options": {"mumps_pivtol": 1e-5}},
-    {"linear_solver_options": {"linear_system_scaling": None}},
-    {"linear_solver_options": {"ma86_scaling": None}},
-    {"linear_solver_options": {"mumps_pivtol": 1e-7}},
-    {"linear_solver_options": {"mumps_pivtolmax": 0.2}},
-    {"linear_solver_options": {"mumps_mem_percent": 2000}},
-    {"linear_solver_options": {"mumps_permuting_scaling": 5}},
-    {"linear_solver_options": {"mumps_pivot_order": 5}},
-    {"linear_solver_options": {"mumps_scaling": 74}},
-    {"linear_solver_options": {"mumps_dep_tol": 0.1}},
-]
-
-
-def criterion_and_derivative(x, task, algorithm_info):
-    if task == "criterion":
-        return (x**2).sum()
-    elif task == "derivative":
-        return 2 * x
-    else:
-        raise ValueError(f"Unknown task: {task}")
-
-
-@pytest.mark.skipif(not IS_CYIPOPT_INSTALLED, reason="cyipopt not installed.")
-@pytest.mark.parametrize("algo_options", test_cases)
-def test_ipopt_algo_options(algo_options):
-    res = ipopt(
-        criterion_and_derivative=criterion_and_derivative,
-        x=np.array([1, 2, 3]),
-        lower_bounds=np.array([-np.inf, -np.inf, -np.inf]),
-        upper_bounds=np.array([np.inf, np.inf, np.inf]),
-        **algo_options,
-    )
-    aaae(res["solution_x"], np.zeros(3), decimal=7)
->>>>>>> a307c249
+    aaae(res["solution_x"], np.zeros(3), decimal=7)