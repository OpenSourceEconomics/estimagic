from itertools import product

import numpy as np
import pytest
from estimagic import get_benchmark_problems

PARMETRIZATION = []
<<<<<<< HEAD
for name in [
    "more_wild",
    "cartis_roberts",
    "scalar_functions",
    "scalar_functions_extra",
]:
    for additive, multiplicative in product([False, True], repeat=2):
        PARMETRIZATION.append((name, additive, multiplicative))
=======
for name in ["more_wild", "cartis_roberts", "example", "estimagic"]:
    for additive, multiplicative, scaling in product([False, True], repeat=3):
        PARMETRIZATION.append((name, additive, multiplicative, scaling))
>>>>>>> fc575eab


@pytest.mark.parametrize(
    "name, additive_noise, multiplicative_noise, scaling", PARMETRIZATION
)
def test_get_problems(name, additive_noise, multiplicative_noise, scaling):
    is_noisy = any((additive_noise, multiplicative_noise))
    problems = get_benchmark_problems(
        name=name,
        additive_noise=additive_noise,
        multiplicative_noise=multiplicative_noise,
        scaling=scaling,
    )
    first_name = list(problems)[0]
    first = problems[first_name]
    func = first["inputs"]["criterion"]
    params = first["inputs"]["params"]

<<<<<<< HEAD
    np.random.seed()
    if name == "scalar_functions":
        first_eval = func(params)
        second_eval = func(params)
    elif name == "scalar_functions_extra":
        first_eval = func(params)
        second_eval = func(params)
    else:
        first_eval = func(params)["value"]
        second_eval = func(params)["value"]
=======
    first_eval = func(params)["value"]
    second_eval = func(params)["value"]
>>>>>>> fc575eab

    if is_noisy:
        assert first_eval != second_eval
    else:
        assert first_eval == second_eval

    for problem in problems.values():
        assert isinstance(problem["inputs"]["params"], np.ndarray)
        assert isinstance(problem["solution"]["params"], np.ndarray)<|MERGE_RESOLUTION|>--- conflicted
+++ resolved
@@ -5,20 +5,15 @@
 from estimagic import get_benchmark_problems
 
 PARMETRIZATION = []
-<<<<<<< HEAD
 for name in [
     "more_wild",
     "cartis_roberts",
     "scalar_functions",
     "scalar_functions_extra",
 ]:
-    for additive, multiplicative in product([False, True], repeat=2):
-        PARMETRIZATION.append((name, additive, multiplicative))
-=======
-for name in ["more_wild", "cartis_roberts", "example", "estimagic"]:
-    for additive, multiplicative, scaling in product([False, True], repeat=3):
-        PARMETRIZATION.append((name, additive, multiplicative, scaling))
->>>>>>> fc575eab
+    for name in ["more_wild", "cartis_roberts", "example", "estimagic"]:
+        for additive, multiplicative, scaling in product([False, True], repeat=3):
+            PARMETRIZATION.append((name, additive, multiplicative, scaling))
 
 
 @pytest.mark.parametrize(
@@ -37,7 +32,6 @@
     func = first["inputs"]["criterion"]
     params = first["inputs"]["params"]
 
-<<<<<<< HEAD
     np.random.seed()
     if name == "scalar_functions":
         first_eval = func(params)
@@ -48,10 +42,6 @@
     else:
         first_eval = func(params)["value"]
         second_eval = func(params)["value"]
-=======
-    first_eval = func(params)["value"]
-    second_eval = func(params)["value"]
->>>>>>> fc575eab
 
     if is_noisy:
         assert first_eval != second_eval
