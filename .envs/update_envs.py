--- conflicted
+++ resolved
@@ -41,16 +41,11 @@
 
     # write environments
     for name, env in zip(["linux", "others"], [test_env_linux, test_env_others]):
-<<<<<<< HEAD
-        with Path(f".envs/testenv-{name}.yml").open("wb") as file:
-            file.write(bytes("\n".join(env) + "\n", "UTF-8"))
-=======
         # Specify newline to avoid wrong line endings on Windows.
         # See: https://stackoverflow.com/a/69869641
         Path(f".envs/testenv-{name}.yml").write_text(
             "\n".join(env) + "\n", newline="\n"
         )
->>>>>>> a7709389
 
 
 if __name__ == "__main__":
