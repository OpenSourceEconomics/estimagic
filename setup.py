from setuptools import find_packages
from setuptools import setup

<<<<<<< HEAD
version = "0.0.18"
=======
version = "0.0.19"
>>>>>>> b51fd203

setup(
    name="estimagic",
    version=version,
    description="Tools for the estimation of (structural) econometric models.",
    long_description="""
        Estimagic is a Python package that helps to build high-quality and user
        friendly implementations of (structural) econometric models.

        It is designed with large structural models in mind. However, it is also
        useful for any other estimator that numerically minimizes or maximizes a
        criterion function (Extremum Estimator). Examples are maximum likelihood
        estimation, generalized method of moments, method of simulated moments and
        indirect inference.""",
    license="BSD",
    classifiers=[
        "Programming Language :: Python :: 3.6",
        "Programming Language :: Python :: 3.7",
        "License :: OSI Approved :: BSD License",
        "Development Status :: 2 - Pre-Alpha",
    ],
    keywords=["econometrics", "statistics", "extremum estimation", "optimization"],
    url="https://github.com/janosg/estimagic",
    author="Janos Gabler",
    author_email="janos.gabler@gmail.com",
    packages=find_packages(exclude=["tests/*"]),
    zip_safe=False,
    package_data={"estimagic": ["optimization/algo_dict.json"]},
    include_package_data=True,
)<|MERGE_RESOLUTION|>--- conflicted
+++ resolved
@@ -1,11 +1,7 @@
 from setuptools import find_packages
 from setuptools import setup
 
-<<<<<<< HEAD
-version = "0.0.18"
-=======
-version = "0.0.19"
->>>>>>> b51fd203
+version = "0.0.20"
 
 setup(
     name="estimagic",
