--- conflicted
+++ resolved
@@ -24,14 +24,10 @@
 
 lower_bounds = [domain[0] for i in range(n)]  # lower bounds on each dimension
 upper_bounds = [domain[1] for i in range(n)]  # upper bounds on each dimension
-<<<<<<< HEAD
 bounds_dict = {
    "lower_bounds": lower_bounds,
    "upper_bounds": upper_bounds
 }
-=======
-bounds_dict = {"lower_bounds": lower_bounds, "upper_bounds": upper_bounds}
->>>>>>> 66b2337a
 
 ## define all the arguments for our optimization
 criterion = Griewank
@@ -45,22 +41,12 @@
 
 # run the algorithm
 solution = TikTakOptimize(
-<<<<<<< HEAD
    criterion=criterion,
    bounds=bounds,
    local_search_algorithm=local_search_algorithm,
    num_points=num_points,
    num_restarts=num_restarts,
    algo_options=algo_options                                 
-=======
-    criterion=criterion,
-    bounds=bounds,
-    local_search_algorithm=local_search_algorithm,
-    num_points=num_points,
-    num_restarts=num_restarts,
-    shrink_after=shrink_after,
-    algo_options=algo_options,
->>>>>>> 66b2337a
 )
 
 x = solution["solution_x"]
