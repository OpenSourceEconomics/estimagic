"""Handle constraints by bounds and reparametrizations."""
import warnings

import numpy as np

from estimagic.differentiation.differentiation import gradient
from estimagic.optimization import optimize
from estimagic.optimization.process_constraints import apply_fixes_to_external_params
from estimagic.optimization.utilities import cov_matrix_to_params
from estimagic.optimization.utilities import cov_matrix_to_sdcorr_params
from estimagic.optimization.utilities import cov_params_to_matrix
from estimagic.optimization.utilities import number_of_triangular_elements_to_dimension
from estimagic.optimization.utilities import robust_cholesky
from estimagic.optimization.utilities import sdcorr_params_to_matrix


def reparametrize_to_internal(
    criterion, params, constraints, general_options, criterion_args, criterion_kwargs
):
    """Convert a params DataFrame to an internal_params DataFrame.

    The internal params df is shorter because it does not contain fixed parameters.
    Moreover, it contains a reparametrized 'value' column that can be used to construct
    a parameter vector that satisfies all constraints. It also has adjusted lower and
    upper bounds.

    Args:
        params (DataFrame): A non-internal parameter DataFrame. See :ref:`params`.
        constraints (list): See :ref:`constraints`. It is assumed that the constraints
            are already processed and sorted.

    Returns:
        internal (DataFrame): See :ref:`params`.

    """
    fixes = [c for c in constraints if c["type"] == "fixed"]
    other_constraints = [c for c in constraints if c["type"] != "fixed"]
    internal = apply_fixes_to_external_params(params, fixes)

    for constr in other_constraints:
        params_subset = internal.loc[constr["index"]]
        if constr["type"] == "equality":
            internal.update(_equality_to_internal(internal.loc[constr["index"]]))
        elif constr["type"] in ["covariance", "sdcorr"]:
            internal.update(
                _covariance_to_internal(
                    params_subset,
                    constr["case"],
                    constr["type"],
                    constr["bounds_distance"],
                )
            )
        elif constr["type"] == "sum":
            internal.update(_sum_to_internal(params_subset, constr["value"]))
        elif constr["type"] == "probability":
            internal.update(_probability_to_internal(params_subset))
        elif constr["type"] == "increasing":
            internal.update(_increasing_to_internal(params_subset))
        else:
            raise ValueError("Invalid constraint type: {}".format(constr["type"]))

    # It is a known bug that df.update changes some dtypes: https://tinyurl.com/y66hqxg2
    internal["_fixed"] = internal["_fixed"].astype(bool)

    internal = internal.loc[~(internal["_fixed"])].copy(deep=True)
    internal.drop(columns="_fixed", axis=1, inplace=True)

    internal = _rescale_to_internal(
        criterion,
        params,
        internal,
        constraints,
        general_options,
        criterion_args,
        criterion_kwargs,
    )

    invalid = internal.query("lower >= upper | lower > value | upper < value")
    assert (
        len(invalid) == 0
    ), "Bounds and/or values are incompatible for parameters {}".format(invalid.index)

    return internal


def reparametrize_from_internal(internal_params, constraints, original_params):
    """Convert an internal_params DataFrame to a Series with valid parameters.

    The parameter values are constructed from the 'value' column of internal_params.
    The resulting Series has the same index as the non-internal params DataFrame.

    Args:
        internal_params (DataFrame): internal parameter DataFrame. See :ref:`params`.
        constraints (list): see :ref:`constraints`. It is assumed that the constraints
            are already processed.
        original_params (DataFrame): A non-internal parameter DataFrame. This is used to
            extract the original index and fixed values of parameters.

    Returns:
        params (DataFrame): See :ref:`params`.

    """
    external = original_params.copy(deep=True)

    internal_params = _rescale_from_internal(internal_params)

    external.update(internal_params["value"])

    external["_fixed"] = True
    external.loc[internal_params.index, "_fixed"] = False

    # equality constraints have to be handled before all other constraints
    for constr in constraints:
        if constr["type"] == "equality":
            external.update(_equality_from_internal(external.loc[constr["index"]]))

    # order of the remaining constraints is irrelevant
    for constr in constraints:
        params_subset = external.loc[constr["index"]]
        if constr["type"] in ["covariance", "sdcorr"]:
            external.update(
                _covariance_from_internal(params_subset, constr["case"], constr["type"])
            )
        elif constr["type"] == "sum":
            external.update(_sum_from_internal(params_subset, constr["value"]))
        elif constr["type"] == "probability":
            external.update(_probability_from_internal(params_subset))
        elif constr["type"] == "increasing":
            external.update(_increasing_from_internal(params_subset))
        elif constr["type"] == "fixed":
            external.update(_fixed_from_internal(params_subset, constr))
        elif constr["type"] == "equality":
            pass
        else:
            raise ValueError("Invalid constraint type: {}".format(constr["type"]))
    return external


def _covariance_to_internal(params_subset, case, type_, bounds_distance):
    """Reparametrize parameters that describe a covariance matrix to internal.

    If `type_` == 'covariance', the parameters in params_subset are assumed to be the
    lower triangular elements of a covariance matrix.

    If `type_` == 'sdcorr', the first *dim* parameters in params_subset are assumed to
    variances and the remaining parameters are assumed to be correlations.

    What has to be done depends on the case:
        - 'all_fixed': nothing has to be done
        - 'uncorrelated': bounds of diagonal elements are set to zero unless already
            stricter
        - 'free': do a (lower triangular) Cholesky reparametrization and restrict
            diagonal elements to be positive (see: https://tinyurl.com/y2n55cfb).
            Note that free does not mean that all parameters are free. The first
            diagonal element can still be fixed.

    Note that the cholesky reparametrization is not compatible with any other
    constraints on the involved parameters. Moreover, it requires the covariance matrix
    described by the start values to be positive definite as opposed to positive
    semi-definite.

    Args:
        params_subset (DataFrame): relevant subset of non-internal params.
        case (str): can take the values 'free', 'uncorrelated' or 'all_fixed'.

    Returns:
        res (DataFrame): copy of params_subset with adjusted 'value' and 'lower' columns

    """
    res = params_subset.copy()
    if type_ == "covariance":
        cov = cov_params_to_matrix(params_subset["value"].to_numpy())
    elif type_ == "sdcorr":
        cov = sdcorr_params_to_matrix(params_subset["value"].to_numpy())
    else:
        raise ValueError("Invalid type_: {}".format(type_))

    dim = len(cov)

    e, v = np.linalg.eigh(cov)
    assert np.all(e > -1e-8), "Invalid covariance matrix."

    if case == "uncorrelated":

        res["lower"] = np.maximum(res["lower"], np.zeros(len(res)))
        assert (res["upper"] >= res["lower"]).all(), "Invalid upper bound for variance."
    elif case == "free":
        chol = robust_cholesky(cov, threshold=1e-8)
        chol_coeffs = chol[np.tril_indices(dim)]
        res["value"] = chol_coeffs

        lower_bound_helper = np.full((dim, dim), -np.inf)
        lower_bound_helper[np.diag_indices(dim)] = bounds_distance
        res["lower"] = lower_bound_helper[np.tril_indices(dim)]
        res["upper"] = np.inf

        for bound in ["lower", "upper"]:
            if np.isfinite(params_subset[bound]).any():
                warnings.warn(
                    "Bounds are ignored for covariance parameters.", UserWarning
                )
    return res


def _covariance_from_internal(params_subset, case, type_):
    """Reparametrize parameters that describe a covariance matrix from internal.

    If case == 'free', undo the cholesky reparametrization. Otherwise, do nothing.

    Args:
        params_subset (DataFrame): relevant subset of internal_params.
        case (str): can take the values 'free', 'uncorrelated' or 'all_fixed'.

    Returns:
        res (Series): Series with lower triangular elements of a covariance matrix

    """
    res = params_subset.copy(deep=True)
    if case == "free":
        dim = number_of_triangular_elements_to_dimension(len(params_subset))
        helper = np.zeros((dim, dim))
        helper[np.tril_indices(dim)] = params_subset["value"].to_numpy()

        if params_subset["_fixed"].any():
            helper[0, 0] = np.sqrt(helper[0, 0])

        cov = helper.dot(helper.T)

        if type_ == "covariance":
            res["value"] = cov_matrix_to_params(cov)
        elif type_ == "sdcorr":
            res["value"] = cov_matrix_to_sdcorr_params(cov)
        else:
            raise ValueError("Invalid type_: {}".format(type_))
    elif case in ["all_fixed", "uncorrelated"]:
        pass
    else:
        raise ValueError("Invalid case: {}".format(case))
    return res["value"]


def _increasing_to_internal(params_subset):
    """Reparametrize increasing parameters to internal.

    Replace all but the first parameter by the difference to the previous one and
    set their lower bound to 0.

    Args:
        params_subset (DataFrame): relevant subset of non-internal params.

    Returns:
        res (DataFrame): copy of params_subset with adjusted 'value' and 'lower' columns

    """
    old_vals = params_subset["value"].to_numpy()
    new_vals = old_vals.copy()
    new_vals[1:] -= old_vals[:-1]
    res = params_subset.copy()
    res["value"] = new_vals

    res["_fixed"] = False
    res["lower"] = [-np.inf] + [0] * (len(params_subset) - 1)
    res["upper"] = np.inf

    if params_subset["_fixed"].any():
        warnings.warn("Ordered parameters were unfixed.", UserWarning)

    for bound in ["lower", "upper"]:
        if np.isfinite(params_subset[bound]).any():
            warnings.warn("Bounds are ignored for ordered parameters.", UserWarning)

    return res


def _increasing_from_internal(params_subset):
    """Reparametrize increasing parameters from internal.

    Replace the parameters by their cumulative sum.

    Args:
        params_subset (DataFrame): relevant subset of internal_params.

    Returns:
        res (Series): Series with increasing parameters.

    """
    res = params_subset.copy()
    res["value"] = params_subset["value"].cumsum()
    return res["value"]


def _sum_to_internal(params_subset, value):
    """Reparametrize sum constrained parameters to internal.

    fix the last parameter in params_subset.

    Args:
        params_subset (DataFrame): relevant subset of non-internal params.

    Returns:
        res (DataFrame): copy of params_subset with adjusted 'fixed' column

    """
    free = params_subset.query("lower == -inf & upper == inf & _fixed == False")
    last = params_subset.index[-1]

    assert (
        last in free.index
    ), "The last sum constrained parameter cannot have bounds nor be fixed."

    res = params_subset.copy()
    res.loc[last, "_fixed"] = True
    return res


def _sum_from_internal(params_subset, value):
    """Reparametrize sum constrained parameters from internal.

    Replace the last parameter by *value* - the sum of all other parameters.

    Args:
        params_subset (DataFrame): relevant subset of internal_params.

    Returns:
        res (Series): parameters that sum to *value*

    """
    res = params_subset.copy()
    last = params_subset.index[-1]
    all_others = params_subset.index[:-1]
    res.loc[last, "value"] = value - params_subset.loc[all_others, "value"].sum()
    return res["value"]


def _probability_to_internal(params_subset):
    """Reparametrize probability constrained parameters to internal.

    fix the last parameter in params_subset,  divide all parameters by the last one
    and set all lower bounds to 0.

    Args:
        params_subset (DataFrame): relevant subset of non-internal params.

    Returns:
        res (DataFrame): copy of params_subset with adjusted 'fixed' and 'value'
            and 'lower' columns.

    """
    res = params_subset.copy()

    assert (
        params_subset["lower"].isin([-np.inf, 0]).all()
    ), "Lower bound has to be 0 or -inf for probability constrained parameters."

    assert (
        params_subset["upper"].isin([np.inf, 1]).all()
    ), "Upper bound has to be 1 or inf for probability constrained parameters."

    if params_subset["_fixed"].any():
        assert params_subset[
            "_fixed"
        ].all(), "Either all or no probability constrained parameter can be fixed."

    res["lower"] = 0
    res["upper"] = np.inf
    last = params_subset.index[-1]
    res.loc[last, "_fixed"] = True
    res["value"] /= res.loc[last, "value"]
    return res


def _probability_from_internal(params_subset):
    """Reparametrize probability constrained parameters from internal.

    Replace the last parameter by 1 and divide by the sum of all parameters.

    Args:
        params_subset (DataFrame): relevant subset of internal_params.

    Returns:
        res (Series): parameters that sum to 1 and are between 0 and 1.

    """
    last = params_subset.index[-1]
    res = params_subset.copy()
    res.loc[last, "value"] = 1
    res["value"] /= res["value"].sum()
    return res["value"]


def _equality_to_internal(params_subset):
    """Reparametrize equality constrained parameters to internal.

    fix all but the first parameter in params_subset

    Args:
        params_subset (DataFrame): relevant subset of non-internal params.

    Returns:
        res (DataFrame): copy of params_subset with adjusted 'fixed' column

    """
    res = params_subset.copy()
    first = params_subset.index[0]
    all_others = params_subset.index[1:]
    if params_subset["_fixed"].any():
        res.loc[first, "_fixed"] = True
    res.loc[all_others, "_fixed"] = True
    res["lower"] = params_subset["lower"].max()
    res["upper"] = params_subset["upper"].min()
    assert len(params_subset["value"].unique()) == 1, "Equality constraint is violated."
    return res


def _equality_from_internal(params_subset):
    """Reparametrize equality constrained parameters from internal.

    Replace the previously fixed parameters by the first parameter

    Args:
        params_subset (DataFrame): relevant subset of internal_params.

    Returns:
        res (Series): parameters that obey the equality constraint.

    """
    res = params_subset.copy()
    first = params_subset.index[0]
    all_others = params_subset.index[1:]
    res.loc[all_others, "value"] = res.loc[first, "value"]
    return res["value"]


<<<<<<< HEAD
def _rescale_to_internal(
    criterion,
    params,
    internal,
    constraints,
    general_options,
    criterion_args,
    criterion_kwargs,
):
    """Rescale the internal parameter vector.

    There are multiple ways the user is able to rescale the parameter vector which is
    specified in ``general_options["scaling"]``.

    - ``None`` (default): No scaling happens.
    - ``"start_values"``: Divide parameters which are not in [-1, 1] by their starting
      values.
    - ``"gradient"``: Divide parameters which are not in [-1e-2, 1e-2] by the inverse of
      the gradient. By default, the computation method is "forward" with extrapolation
      set to ``True``. The user can change the defaults by passing
      ``scaling_gradient_method`` or ``scaling_gradient_extrapolation``.

    Note that the scaling factor should be defined such that unscaling is done by
    multiplying the scaling factor. This simplifies :func:`_rescale_from_internal`.

    Args:
        internal (DataFrame): See :ref:`params`.
        general_options (dict): See

    Returns:
        internal (DataFrame): Rescaled internal.

    """
    scaling = general_options.get("scaling", None)

    if scaling is None:
        pass
    elif scaling == "start_values":
        internal["scaling_factor"] = internal["value"].abs().clip(1)
        internal[["value", "lower", "upper"]] = internal[
            ["value", "lower", "upper"]
        ].divide(internal["scaling_factor"], axis="index")
    elif scaling == "gradient":
        method = general_options.get("scaling_gradient_method", "center")
        extrapolation = general_options.get("scaling_gradient_extrapolation", False)

        internal_criterion = optimize.create_internal_criterion(
            criterion,
            params,
            internal,
            constraints,
            criterion_args,
            criterion_kwargs,
            queue=None,
        )

        gradients = gradient(
            internal_criterion,
            internal,
            method,
            extrapolation,
            criterion_args,
            criterion_kwargs,
        )
        internal["scaling_factor"] = np.clip(1 / gradients.abs(), 1e-2, None)

        internal[["value", "lower", "upper"]] = internal[
            ["value", "lower", "upper"]
        ].divide(internal["scaling_factor"], axis="index")
    else:
        raise NotImplementedError(f"Scaling method {scaling} is not implemented.")

    return internal


def _rescale_from_internal(internal):
    if "scaling_factor" in internal.columns:
        internal[["value", "lower", "upper"]] = internal[
            ["value", "lower", "upper"]
        ].multiply(internal["scaling_factor"], axis="index")

    return internal
=======
def _fixed_from_internal(params_subset, constr):
    """Overwrite fixed parameters with the value in the constraints if provided."""
    res = params_subset.copy()
    value = constr.get("value", None)
    if value is not None:
        res["value"] = value
    return res["value"]
>>>>>>> d4ff6a97
<|MERGE_RESOLUTION|>--- conflicted
+++ resolved
@@ -431,7 +431,15 @@
     return res["value"]
 
 
-<<<<<<< HEAD
+def _fixed_from_internal(params_subset, constr):
+    """Overwrite fixed parameters with the value in the constraints if provided."""
+    res = params_subset.copy()
+    value = constr.get("value", None)
+    if value is not None:
+        res["value"] = value
+    return res["value"]
+
+
 def _rescale_to_internal(
     criterion,
     params,
@@ -513,13 +521,4 @@
             ["value", "lower", "upper"]
         ].multiply(internal["scaling_factor"], axis="index")
 
-    return internal
-=======
-def _fixed_from_internal(params_subset, constr):
-    """Overwrite fixed parameters with the value in the constraints if provided."""
-    res = params_subset.copy()
-    value = constr.get("value", None)
-    if value is not None:
-        res["value"] = value
-    return res["value"]
->>>>>>> d4ff6a97
+    return internal