--- conflicted
+++ resolved
@@ -103,15 +103,7 @@
             provide a different path for each optimization you are running. You can
             disable logging completely by setting it to False, but we highly recommend
             not to do so. The dashboard can only be used when logging is used.
-<<<<<<< HEAD
-        log_options (dict): Additional keyword arguments to configure the logging:
-            - "suffix": A string that is appended to the default table names, separated
-            by an underscore. You can use this if you want to write the log into an
-            existing database where the default names "optimization_iterations",
-            "optimization_status" and "optimization_problem" are already in use.
-=======
         log_options (dict): Additional keyword arguments to configure the logging.
->>>>>>> 770c9bdc
             - "fast_logging": A boolean that determines if "unsafe" settings are used
             to speed up write processes to the database. This should only be used for
             very short running criterion functions where the main purpose of the log
@@ -119,17 +111,10 @@
             corrupted database in case of a sudden system shutdown. If one evaluation
             of the criterion function (and gradient if applicable) takes more than
             100 ms, the logging overhead is negligible.
-<<<<<<< HEAD
-            - "if_exists": (str) One of "extend", "replace", "raise"
-            - "save_all_arguments": (bool). If True, all arguments to maximize
-            that can be pickled are saved in the log file. Otherwise, only the
-            information needed by the dashboard is saved. Default False.
-=======
             - "if_table_exists": (str) One of "extend", "replace", "raise". What to
             do if the tables we want to write to already exist. Default "extend".
             - "if_database_exists": (str): One of "extend", "replace", "raise". What to
             do if the database we want to write to already exists. Default "extend".
->>>>>>> 770c9bdc
         error_handling (str): Either "raise" or "continue". Note that "continue" does
             not absolutely guarantee that no error is raised but we try to handle as
             many errors as possible in that case without aborting the optimization.
@@ -251,15 +236,7 @@
             provide a different path for each optimization you are running. You can
             disable logging completely by setting it to False, but we highly recommend
             not to do so. The dashboard can only be used when logging is used.
-<<<<<<< HEAD
-        log_options (dict): Additional keyword arguments to configure the logging:
-            - "suffix": A string that is appended to the default table names, separated
-            by an underscore. You can use this if you want to write the log into an
-            existing database where the default names "optimization_iterations",
-            "optimization_status" and "optimization_problem" are already in use.
-=======
         log_options (dict): Additional keyword arguments to configure the logging.
->>>>>>> 770c9bdc
             - "fast_logging": A boolean that determines if "unsafe" settings are used
             to speed up write processes to the database. This should only be used for
             very short running criterion functions where the main purpose of the log
@@ -267,17 +244,10 @@
             corrupted database in case of a sudden system shutdown. If one evaluation
             of the criterion function (and gradient if applicable) takes more than
             100 ms, the logging overhead is negligible.
-<<<<<<< HEAD
-            - "if_exists": (str) One of "extend", "replace", "raise"
-            - "save_all_arguments": (bool). If True, all arguments to maximize
-            that can be pickled are saved in the log file. Otherwise, only the
-            information needed by the dashboard is saved. Default False.
-=======
             - "if_table_exists": (str) One of "extend", "replace", "raise". What to
             do if the tables we want to write to already exist. Default "extend".
             - "if_database_exists": (str): One of "extend", "replace", "raise". What to
             do if the database we want to write to already exists. Default "extend".
->>>>>>> 770c9bdc
         error_handling (str): Either "raise" or "continue". Note that "continue" does
             not absolutely guarantee that no error is raised but we try to handle as
             many errors as possible in that case without aborting the optimization.
