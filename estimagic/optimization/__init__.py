import inspect

from estimagic.config import IS_CYIPOPT_INSTALLED
from estimagic.config import IS_DFOLS_INSTALLED
from estimagic.config import IS_NLOPT_INSTALLED
from estimagic.config import IS_PETSC4PY_INSTALLED
from estimagic.config import IS_PYBOBYQA_INSTALLED
from estimagic.optimization import cyipopt_optimizers
from estimagic.optimization import nag_optimizers
from estimagic.optimization import nlopt_optimizers
from estimagic.optimization import scipy_optimizers
from estimagic.optimization import tao_optimizers


SCIPY_FUNCTIONS = dict(inspect.getmembers(scipy_optimizers, inspect.isfunction))
SCIPY_ALGORITHMS = {k: v for k, v in SCIPY_FUNCTIONS.items() if k.startswith("scipy")}

if IS_PETSC4PY_INSTALLED:
    TAO_FUNCTIONS = dict(inspect.getmembers(tao_optimizers, inspect.isfunction))
    TAO_ALGORITHMS = {k: v for k, v in TAO_FUNCTIONS.items() if k.startswith("tao")}
else:
    TAO_ALGORITHMS = {}

<<<<<<< HEAD
AVAILABLE_ALGORITHMS = {**SCIPY_ALGORITHMS, **TAO_ALGORITHMS}
=======
if IS_NLOPT_INSTALLED:
    COLLECTED_FUNCTIONS.update(
        **dict(inspect.getmembers(nlopt_optimizers, inspect.isfunction))
    )
# drop private and helper functions
AVAILABLE_ALGORITHMS = {}
for k, v in COLLECTED_FUNCTIONS.items():
    if not k.startswith("_") and k != "calculate_trustregion_initial_radius":
        AVAILABLE_ALGORITHMS[k] = v
>>>>>>> 45c4bf99

if IS_PYBOBYQA_INSTALLED:
    AVAILABLE_ALGORITHMS["nag_pybobyqa"] = nag_optimizers.nag_pybobyqa

if IS_DFOLS_INSTALLED:
    AVAILABLE_ALGORITHMS["nag_dfols"] = nag_optimizers.nag_dfols

if IS_CYIPOPT_INSTALLED:
    AVAILABLE_ALGORITHMS["ipopt"] = cyipopt_optimizers.ipopt<|MERGE_RESOLUTION|>--- conflicted
+++ resolved
@@ -12,18 +12,15 @@
 from estimagic.optimization import tao_optimizers
 
 
-SCIPY_FUNCTIONS = dict(inspect.getmembers(scipy_optimizers, inspect.isfunction))
-SCIPY_ALGORITHMS = {k: v for k, v in SCIPY_FUNCTIONS.items() if k.startswith("scipy")}
+COLLECTED_FUNCTIONS = {
+    **dict(inspect.getmembers(scipy_optimizers, inspect.isfunction)),
+}
 
 if IS_PETSC4PY_INSTALLED:
-    TAO_FUNCTIONS = dict(inspect.getmembers(tao_optimizers, inspect.isfunction))
-    TAO_ALGORITHMS = {k: v for k, v in TAO_FUNCTIONS.items() if k.startswith("tao")}
-else:
-    TAO_ALGORITHMS = {}
+    COLLECTED_FUNCTIONS.update(
+        **dict(inspect.getmembers(tao_optimizers, inspect.isfunction))
+    )
 
-<<<<<<< HEAD
-AVAILABLE_ALGORITHMS = {**SCIPY_ALGORITHMS, **TAO_ALGORITHMS}
-=======
 if IS_NLOPT_INSTALLED:
     COLLECTED_FUNCTIONS.update(
         **dict(inspect.getmembers(nlopt_optimizers, inspect.isfunction))
@@ -33,7 +30,6 @@
 for k, v in COLLECTED_FUNCTIONS.items():
     if not k.startswith("_") and k != "calculate_trustregion_initial_radius":
         AVAILABLE_ALGORITHMS[k] = v
->>>>>>> 45c4bf99
 
 if IS_PYBOBYQA_INSTALLED:
     AVAILABLE_ALGORITHMS["nag_pybobyqa"] = nag_optimizers.nag_pybobyqa
