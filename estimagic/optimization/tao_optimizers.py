--- conflicted
+++ resolved
@@ -42,13 +42,9 @@
     arguments as a dictionary and pass them as `algo_options` to minimize or
     maximize.
 
-<<<<<<< HEAD
     POUNDERs (:cite:`Benson2017`, :cite:`Wild2015`, `GitHub repository
     <https://github.com/erdc/petsc4py>`_)
-=======
-    POUNDERs (:cite:`Benson2017`, :cite:`Wild2015`, `GitLab repository
-    <https://gitlab.com/petsc/petsc4py/-/tree/master>`_)
->>>>>>> 77d840ba
+
     can be a useful tool for economists who estimate structural models using
     indirect inference, because unlike commonly used algorithms such as Nelder-Mead,
     POUNDERs is tailored for minimizing a non-linear sum of squares objective function,
