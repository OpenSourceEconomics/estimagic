--- conflicted
+++ resolved
@@ -23,11 +23,7 @@
   - numpy
   - pandas
   - pdbpp
-<<<<<<< HEAD
-  - pygmo=2.10
-=======
   - petsc4py>=3.11
->>>>>>> 0af019dd
   - pytest
   - pytest-cov
   - pytest-xdist
@@ -45,7 +41,6 @@
   - sphinx-panels
 
   - pip:
-    - petsc4py>=3.11
     - black
     - blackcellmagic
     - bump2version
