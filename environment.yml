--- conflicted
+++ resolved
@@ -25,10 +25,6 @@
   - numpy
   - pandas
   - pdbpp
-<<<<<<< HEAD
-  # - petsc4py>=3.16.1
-=======
->>>>>>> 486490ba
   - pygmo
   - pytest
   - pytest-cov
