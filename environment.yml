--- conflicted
+++ resolved
@@ -1,62 +1,3 @@
-<<<<<<< HEAD
-name: estimagic
-
-channels:
-  - conda-forge
-  - defaults
-  - opensourceeconomics
-
-dependencies:
-  - python=3.8
-  - pip
-  - setuptools_scm
-  - toml
-  - anaconda-client
-  - bokeh>=1.3
-  - ansi2html
-  - click
-  - conda-build
-  - conda-verify
-  - cyipopt
-  - fuzzywuzzy
-  - joblib
-  - cloudpickle
-  - jupyterlab
-  - nbsphinx
-  - numpy
-  - pandas
-  - pdbpp
-  - pygmo
-  - pytest
-  - pytest-cov
-  - pytest-xdist
-  - scipy>=1.2.1
-  - seaborn
-  - sphinx=2.4.4
-  - pydata-sphinx-theme>=0.3.0
-  - sphinxcontrib-bibtex
-  - sqlalchemy>=1.3
-  - tox-conda
-  - statsmodels
-  - dill
-  - pytask>=0.0.11
-  - nlopt
-  - sphinx-panels
-  - pygmo
-  - chaospy
-  - nb_black
-
-  - pip:
-      - black
-      - blackcellmagic
-      - bump2version
-      - pre-commit
-      - Py-BOBYQA
-      - DFO-LS
-      - fides>=0.7.4
-      - gif
-      - gif[matplotlib]
-=======
 name: estimagic
 
 channels:
@@ -114,5 +55,4 @@
       - DFO-LS
       - fides>=0.7.4
       - gif
-      - gif[matplotlib]
->>>>>>> a307c249
+      - gif[matplotlib]