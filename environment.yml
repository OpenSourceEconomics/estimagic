name: estimagic

channels:
  - conda-forge
  - defaults
  - opensourceeconomics
  - pytask

dependencies:

  - python=3.8
  - pip
  - anaconda-client
  - bokeh>=1.3
  - ansi2html
  - click
  - conda-build
  - conda-verify
  - fuzzywuzzy
  - joblib
  - cloudpickle
  - jupyterlab
  - nbsphinx
  - numpy
  - pandas
  - pdbpp
  - petsc4py>=3.11
  - pytest
  - pytest-cov
  - pytest-xdist
  - scipy>=1.2.1
  - seaborn
  - sphinx=2.4.4
  - pydata-sphinx-theme>=0.3.0
  - sphinxcontrib-bibtex
  - sqlalchemy>=1.3
  - tox-conda
  - statsmodels
  - dill
  - pytask>=0.0.11
<<<<<<< HEAD
  - pygmo>=0.2.16
=======
  - nlopt
  - sphinx-panels
>>>>>>> 45c4bf99

  - pip:
    - black
    - blackcellmagic
    - bump2version
    - pre-commit
    - Py-BOBYQA
    - DFO-LS
    - gif
    - gif[matplotlib]<|MERGE_RESOLUTION|>--- conflicted
+++ resolved
@@ -38,12 +38,8 @@
   - statsmodels
   - dill
   - pytask>=0.0.11
-<<<<<<< HEAD
-  - pygmo>=0.2.16
-=======
   - nlopt
   - sphinx-panels
->>>>>>> 45c4bf99
 
   - pip:
     - black
