[tox]
envlist = pytest-linux, pytest, sphinx, code-in-docs
skipsdist = True
skip_missing_interpreters = True

[testenv]
basepython = python

[testenv:pytest-linux]
setenv =
    CONDA_DLL_SEARCH_MODIFICATION_ENABLE = 1
conda_channels =
    conda-forge
    defaults
deps =
    Py-BOBYQA
    DFO-LS
    fides == 0.7.4
conda_deps =
    bokeh >= 1.3
    click
    conda-build
    fuzzywuzzy
    joblib
    cloudpickle
    numpy>=1.17.0
    pytest
    pandas
    pytest-cov
    pytest-mock
    pytest-xdist
    scipy >= 1.2.1
    sqlalchemy >= 1.3
    statsmodels
    seaborn
    plotly
    nlopt
    pygmo
<<<<<<< HEAD
    pybaum
    numba
=======
    pybaum >= 0.1.2
    jax
>>>>>>> 5287db7b
commands = pytest {posargs}


[testenv:pytest]
setenv =
    CONDA_DLL_SEARCH_MODIFICATION_ENABLE = 1
conda_channels =
    conda-forge
    defaults
conda_deps =
    bokeh >= 1.3
    click
    conda-build
    fuzzywuzzy
    joblib
    cloudpickle
    cyipopt
    numpy>=1.17.0
    pytest
    pandas
    pytest-cov
    pytest-mock
    pytest-xdist
    scipy >= 1.2.1
    sqlalchemy >= 1.3
    statsmodels
    seaborn
    plotly
<<<<<<< HEAD
    dill
    cyipopt
    nlopt
    pygmo
    pybaum
    jax
    numba
=======
    pybaum >= 0.1.2
>>>>>>> 5287db7b
commands = pytest {posargs}


[testenv:sphinx]
changedir = docs/source
conda_env = docs/rtd_environment.yml
commands =
    # Add W flag to builds so that warnings become errors.
    sphinx-build -T -b html -d {envtmpdir}/doctrees . {envtmpdir}/html
    sphinx-build -T -b linkcheck -d {envtmpdir}/doctrees . {envtmpdir}/linkcheck


[testenv:code-in-docs]
changedir = docs/source
conda_env = docs/rtd_environment.yml
commands =
    python -m doctest -v how_to_guides/optimization/how_to_specify_constraints.rst


[doc8]
ignore =
    D001,
    D002,
    D004,
max-line-length = 89
per-file-ignores =
    docs/source/credits.rst:D001


[flake8]
max-line-length = 88
ignore =
    D  ; ignores docstring style errors, enable if you are nit-picky
    E203  ; ignores whitespace around : which is enforced by Black
    W503  ; ignores linebreak before binary operator which is enforced by Black
    RST304  ; ignores check for valid rst roles because it is too aggressive
    T001  ; ignore print statements
    RST301  ; ignores unexpected indentations in docstrings because it was not compatible with google style docstrings
    RST203  ;  gave false positives
    RST202  ;  gave false positves
    RST201  ;  gave false positives
    W605  ; ignores regex relevant escape sequences
    E731  ; assigned lambda expressions
    C417  ; unnecessary use of map
per-file-ignores =
    docs/source/credits.rst:D001
    docs/source/conf.py:E501
    src/estimagic/parameters/kernel_transformations.py:N806
    src/estimagic/optimization/linear_subsolvers.py:E731
warn-symbols =
    pytest.mark.wip = Remove 'wip' mark for tests.

[pytest]
addopts = --doctest-modules
filterwarnings =
    ignore: Using or importing the ABCs from 'collections'
    ignore: the imp module is deprecated
    ignore: indexing past lexsort depth may impact performance.
    ignore: Method .ptp is deprecated and will be removed in a future version. Use numpy.ptp instead.
    ignore: In a future version of pandas all arguments of concat except for the argument 'objs' will be keyword-only
    ignore: Only a subset of the cartis_roberts
    ignore: Please use `MemoizeJac` from the `scipy.optimize` namespace
    ignore: Some algorithms did not converge. Their walltime has been set to a very high value instead of infinity because Timedeltas do notsupport infinite values
    ignore: In a future version, the Index constructor will not infer numeric dtypes when passed object-dtype sequences
    ignore: distutils Version classes are deprecated. Use packaging.version instead
    ignore: Standard matrix inversion failed due to LinAlgError
markers =
    wip: Tests that are work-in-progress.
    slow: Tests that take a long time to run and are skipped in continuous integration.
    jax: Tests that require jax to be installed and are skipped on non-Linux systems.
norecursedirs =
    docs
    .tox<|MERGE_RESOLUTION|>--- conflicted
+++ resolved
@@ -36,13 +36,8 @@
     plotly
     nlopt
     pygmo
-<<<<<<< HEAD
-    pybaum
-    numba
-=======
     pybaum >= 0.1.2
     jax
->>>>>>> 5287db7b
 commands = pytest {posargs}
 
 
@@ -71,17 +66,51 @@
     statsmodels
     seaborn
     plotly
-<<<<<<< HEAD
     dill
     cyipopt
     nlopt
     pygmo
-    pybaum
+    pybaum >= 0.1.2
+    numba
+commands = pytest {posargs}
+
+
+[testenv:jax]
+setenv =
+    CONDA_DLL_SEARCH_MODIFICATION_ENABLE = 1
+conda_channels =
+    opensourceeconomics
+    conda-forge
+    defaults
+deps =
+    Py-BOBYQA
+    DFO-LS
+    fides == 0.7.4
+conda_deps =
+    bokeh >= 1.3
+    click
+    conda-build
+    fuzzywuzzy
+    joblib
+    cloudpickle
+    numpy
+    pytest
+    pandas
+    pytest-cov
+    pytest-mock
+    pytest-xdist
+    scipy >= 1.2.1
+    sqlalchemy >= 1.3
+    statsmodels
+    seaborn
+    plotly
+    dill
+    cyipopt
+    nlopt
+    pygmo
+    pybaum >= 0.1.2
     jax
     numba
-=======
-    pybaum >= 0.1.2
->>>>>>> 5287db7b
 commands = pytest {posargs}
 
 
