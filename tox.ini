--- conflicted
+++ resolved
@@ -26,11 +26,7 @@
     cloudpickle
     numpy
     pytest
-<<<<<<< HEAD
-    pandas<1.4.1
-=======
     pandas
->>>>>>> faffe6b5
     pytest-cov
     pytest-mock
     pytest-xdist
@@ -82,15 +78,7 @@
 per-file-ignores =
     docs/source/credits.rst:D001
     docs/source/conf.py:E501
-<<<<<<< HEAD
-    src/estimagic/optimization/linear_subsolvers.py: E731
-    src/estimagic/optimization/pounders.py:N803, N806
-    src/estimagic/optimization/pounders_auxiliary.py:N803, N806
     src/estimagic/parameters/kernel_transformations.py:N806
-    tests/optimization/test_pounders_unit.py: N806
-=======
-    src/estimagic/parameters/kernel_transformations.py:N806
->>>>>>> faffe6b5
 warn-symbols =
     pytest.mark.wip = Remove 'wip' mark for tests.
 
