[tox]
envlist = pytest, sphinx
skipsdist = True
skip_missing_interpreters = True

[testenv]
basepython = python

[testenv:pytest]
setenv =
    CONDA_DLL_SEARCH_MODIFICATION_ENABLE = 1
conda_channels =
    opensourceeconomics
    conda-forge
    defaults
deps =
    Py-BOBYQA
    DFO-LS
    fides == 0.7.4
conda_deps =
    bokeh >= 1.3
    click
    conda-build
    fuzzywuzzy
    joblib
    cloudpickle
    numpy
<<<<<<< HEAD
    pandas
    pytest<7.0.0
=======
    pandas<1.4.1
    pytest
>>>>>>> a3bba8a8
    pytest-cov
    pytest-mock
    pytest-xdist
    scipy >= 1.2.1
    sqlalchemy >= 1.3
    statsmodels
    seaborn
    dill
    cyipopt
    nlopt
    pygmo
    chaospy
commands = pytest {posargs}


[testenv:sphinx]
changedir = docs/source
conda_env = docs/rtd_environment.yml
commands =
    # Add W flag to builds so that warnings become errors.
    sphinx-build -T -b html -d {envtmpdir}/doctrees . {envtmpdir}/html
    sphinx-build -T -b linkcheck -d {envtmpdir}/doctrees . {envtmpdir}/linkcheck


[doc8]
ignore =
    D001,
    D002,
    D004,
max-line-length = 89
per-file-ignores =
    docs/source/credits.rst:D001


[flake8]
max-line-length = 88
ignore =
    D  ; ignores docstring style errors, enable if you are nit-picky
    E203  ; ignores whitespace around : which is enforced by Black
    W503  ; ignores linebreak before binary operator which is enforced by Black
    RST304  ; ignores check for valid rst roles because it is too aggressive
    T001  ; ignore print statements
    RST301  ; ignores unexpected indentations in docstrings because it was not compatible with google style docstrings
    RST203  ;  gave false positives
    RST202  ;  gave false positves
    RST201  ;  gave false positives
    W605  ; ignores regex relevant escape sequences
per-file-ignores =
    docs/source/credits.rst:D001
    docs/source/conf.py:E501
    src/estimagic/parameters/kernel_transformations.py:N806
    src/estimagic/optimization/pounders.py:N803, N806
    src/estimagic/optimization/pounders_auxiliary.py:N803, N806
    tests/optimization/test_pounders_unit.py: N806
warn-symbols =
    pytest.mark.wip = Remove 'wip' mark for tests.

[pytest]
addopts = --doctest-modules
filterwarnings =
    ignore: Using or importing the ABCs from 'collections'
    ignore: the imp module is deprecated
    ignore: indexing past lexsort depth may impact performance.
    ignore: Method .ptp is deprecated and will be removed in a future version. Use numpy.ptp instead.
    ignore: In a future version of pandas all arguments of concat except for the argument 'objs' will be keyword-only
    ignore: Only a subset of the cartis_roberts
markers =
    wip: Tests that are work-in-progress.
    slow: Tests that take a long time to run and are skipped in continuous integration.
norecursedirs =
    docs
    .tox<|MERGE_RESOLUTION|>--- conflicted
+++ resolved
@@ -25,13 +25,8 @@
     joblib
     cloudpickle
     numpy
-<<<<<<< HEAD
-    pandas
     pytest<7.0.0
-=======
     pandas<1.4.1
-    pytest
->>>>>>> a3bba8a8
     pytest-cov
     pytest-mock
     pytest-xdist
