--- conflicted
+++ resolved
@@ -1,5 +1,5 @@
 Changes
-=======
+^^^^^^^
 
 This is a record of all past estimagic releases and what went into them in reverse
 chronological order. We follow `semantic versioning <https://semver.org/>`_ and all
@@ -17,15 +17,9 @@
 - logging is disabled by default during optimization.
 - The comparison plot function is removed.
 - first_derivative now returns a dictionary instead, independent of arguments.
-<<<<<<< HEAD
 - structure of the logging database has changed
 
-
 - :gh:`149` Adds ``estimate_msm`` functionality (:ghuser:`janosg` and :ghuser:`loikein`)
-=======
-
-
->>>>>>> 0af019dd
 - :gh:`219` Several enhancements by (:ghuser:`tobiasraabe`)
 - :gh:`218` Improve documentation by (:ghuser:`sofyaakimova`) and (:ghuser:`effieHan`)
 - :gh:`214` Fix bug with overlapping "fixed" and "linear" constraints (:ghuser:`janosg`)
