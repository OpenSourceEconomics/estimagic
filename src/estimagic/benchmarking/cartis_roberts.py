<<<<<<< HEAD
"""Define the medium scale CUTEst Benchmark Set.

This benchmark set is contains 60 test cases for nonlinear least squares
solvers. It was used to benchmark all modern model based non-linear
derivative free least squares solvers (e.g. POUNDERS, DFOGN, DFOLS).

The parameter dimensions are of medium scale, varying between 25 and 100.

The benchmark set is based on Table 3 in Cartis and Roberts (2019).
Implementation is based either on sources cited in the SIF files or
where available, on AMPL implementaions available here:
- https://vanderbei.princeton.edu/ampl/nlmodels/cute/index.html


"""
from functools import partial

import numpy as np
from estimagic.benchmarking.more_wild import brown_almost_linear
from estimagic.benchmarking.more_wild import linear_full_rank
from estimagic.benchmarking.more_wild import linear_rank_one
from estimagic.benchmarking.more_wild import watson


def argtrig(x):
    dim_in = len(x)
    fvec = (
        dim_in
        - np.sum(np.cos(x))
        + np.arange(1, dim_in + 1) * (1 - np.cos(x) - np.sin(x))
    )
    return fvec


def artif(x):
    dim_in = len(x)
    xvec = np.concatenate([[0], x, [0]])
    fvec = np.zeros(dim_in)
    for i in range(dim_in):
        fvec[i] = -0.05 * (xvec[i + 1] + xvec[i + 2] + xvec[i]) + np.arctan(
            np.sin(np.mod(i + 1, 100) * xvec[i + 1])
        )
    return fvec


def arwhdne(x):
    dim_in = len(x)
    fvec = np.zeros(2 * (dim_in - 1))
    fvec[: dim_in - 1] = x[:-1] ** 2 + x[-1] ** 2
    fvec[dim_in - 1 :] = 4 * x[:-1] - 3
    return fvec


def bdvalues(x):
    dim_in = len(x)
    h = 1 / (dim_in + 1)
    xvec = np.concatenate([[0], x, [0]])
    fvec = np.zeros(dim_in)
    for i in range(2, dim_in + 2):
        fvec[i - 2] = (
            -xvec[i - 2]
            + 2 * xvec[i - 1]
            - xvec[i]
            + 0.5 * h ** 2 * (xvec[i - 1] + i * h + 1) ** 3
        )
    return fvec


def bratu_2d(x, alpha):
    x = x.reshape((int(np.sqrt(len(x))), int(np.sqrt(len(x)))))
    p = x.shape[0] + 2
    h = 1 / (p - 1)
    c = h ** 2 * alpha
    xvec = np.zeros((x.shape[0] + 2, x.shape[1] + 2))
    xvec[1 : x.shape[0] + 1, 1 : x.shape[1] + 1] = x
    fvec = np.zeros_like(x)
    for i in range(2, p):
        for j in range(2, p):
            fvec[i - 2, j - 2] = (
                4 * xvec[i - 1, j - 1]
                - xvec[i, j - 1]
                - xvec[i - 2, j - 1]
                - xvec[i - 1, j]
                - xvec[i - 1, j - 2]
                - c * np.exp(xvec[i - 1, j - 1])
            )
    return fvec.flatten()


def bratu_3d(x, alpha):
    n = int(np.cbrt(len(x)))
    x = x.reshape((n, n, n))
    p = x.shape[0] + 2
    h = 1 / (p - 1)
    c = h ** 2 * alpha
    xvec = np.zeros((x.shape[0] + 2, x.shape[1] + 2, x.shape[2] + 2))
    xvec[1 : x.shape[0] + 1, 1 : x.shape[1] + 1, 1 : x.shape[2] + 1] = x
    fvec = np.zeros_like(x)
    for i in range(2, p):
        for j in range(2, p):
            for k in range(2, p):
                fvec[i - 2, j - 2, k - 2] = (
                    6 * xvec[i - 1, j - 1, k - 1]
                    - xvec[i, j - 1, k - 1]
                    - xvec[i - 2, j - 1, k - 1]
                    - xvec[i - 1, j, k - 1]
                    - xvec[i - 1, j - 2, k - 1]
                    - xvec[i - 1, j - 1, k]
                    - xvec[i - 1, j - 1, k - 2]
                    - c * np.exp(xvec[i, j, k])
                )
    return fvec.flatten()


def broydn_3d(x):
    kappa_1 = 2
    kappa_2 = 1
    fvec = np.zeros_like(x)
    fvec[0] = -2 * x[1] + kappa_2 + (3 - kappa_1 * x[0]) * x[0]
    fvec[1 : len(x) - 1] = (
        -x[:-2] - 2 * x[2:] + kappa_2 + (3 - kappa_1 * x[1:-1]) * x[1:-1]
    )
    fvec[-1] = -x[-2] + kappa_2 + (3 - kappa_1 * x[-1]) * x[-1]
    return fvec


def broydn_bd(x):
    dim_in = len(x)
    fvec = np.zeros(dim_in)
    for i in range(1, 1 + dim_in):
        ji = []
        lb = np.max([1, i - 5])
        ub = np.min([dim_in, i + 1])
        for j in range(lb, ub + 1):
            if j != i:
                ji.append(j)
        fvec[i - 1] = x[i - 1] * (2 + 5 * x[i - 1] ** 2) - np.sum(
            x[np.array(ji) - 1] * (1 + x[np.array(ji) - 1])
        )
    return fvec


def cbratu_2d(x):
    n = int(np.sqrt(len(x) / 2))
    x = x.reshape((2, n, n))
    xvec = np.zeros((x.shape[0], x.shape[1] + 2, x.shape[2] + 2))
    xvec[0, 1 : x.shape[1] + 1, 1 : x.shape[2] + 1] = x[0, :, :]
    xvec[1, 1 : x.shape[1] + 1, 1 : x.shape[2] + 1] = x[1, :, :]
    p = x.shape[1] + 2
    h = 1 / (p - 1)
    alpha = 5
    c = h ** 2 * alpha
    fvec = np.zeros_like(x)
    for i in range(2, p):
        for j in range(2, p):
            fvec[0, i - 2, j - 2] = (
                4 * xvec[0, i - 1, j - 1]
                - xvec[0, i, j - 1]
                - xvec[0, i - 2, j - 1]
                - xvec[0, i - 1, j]
                - xvec[0, i - 1, j - 2]
                - c * np.exp(xvec[0, i - 1, j - 1]) * np.cos(xvec[0, i - 1, j - 1])
            )
            fvec[1, i - 2, j - 2] = (
                4 * xvec[1, i - 1, j - 1]
                - xvec[1, i, j - 1]
                - xvec[1, i - 2, j - 1]
                - xvec[1, i - 1, j]
                - xvec[1, i - 1, j - 2]
                - c * np.exp(xvec[1, i - 1, j - 1]) * np.sin(xvec[1, i - 1, j - 1])
            )
    return fvec.flatten()


def chandheq(x):
    dim_in = len(x)
    constant = 1
    w = np.ones(dim_in) / dim_in
    h = np.ones(dim_in)
    fvec = np.zeros(dim_in)
    for i in range(dim_in):
        fvec[i] = (-0.5 * constant * w * x[i] / (x[i] + x) * h[i] * h + h[i] - 1).sum()
    return fvec


def chemrcta(x):
    dim_in = int(len(x) / 2)
    x = x.reshape((2, dim_in))
    # define the out vector
    fvec = np.zeros(2 * dim_in)
    # define some auxuliary params
    pem = 1
    peh = 5.0
    d = 0.135
    b = 0.5
    beta = 2.0
    gamma = 25.0
    h = 1 / (dim_in - 1)
    cu1 = -h * pem
    cui1 = 1 / (h ** 2 * pem) + 1 / h
    cui = -1 / h - 2 / (h ** 2 * pem)
    ct1 = -h * peh
    cti1 = 1 / (h ** 2 * peh) + 1 / h
    cti = -beta - 1 / h - 2 / (h ** 2 * peh)
    fvec[0] = cu1 * x[0, 1] - x[0, 0] + h * pem
    fvec[1] = ct1 * x[1, 1] - x[1, 0] + h * peh
    for i in range(2, dim_in):
        fvec[i] = (
            -d * x[0, i - 1] * np.exp(gamma - gamma / x[1, i - 1])
            + (cui1) * x[0, i - 2]
            + cui * x[0, i - 1]
            + x[0, i] / (h ** 2 * pem)
        )
        fvec[dim_in - 2 + i] = (
            b * d * x[0, i - 1] * np.exp(gamma - gamma / x[1, i - 1])
            + beta * x[1, i - 1]
            + cti1 * x[1, i - 2]
            + cti * x[1, i - 1]
            + x[1, i] / (h ** 2 * peh)
        )
    fvec[-2] = x[0, -1] - x[0, -2]
    fvec[-1] = x[1, -1] - x[1, -2]
    return fvec


def chemrctb(x):
    dim_in = int(len(x))
    # define the out vector
    fvec = np.zeros(dim_in)
    # define some auxuliary params
    pe = 5.0
    d = 0.135
    b = 0.5
    gamma = 25.0
    h = 1 / (dim_in - 1)
    ct1 = -h * pe
    cti1 = 1 / (h ** 2 * pe) + 1 / h
    cti = -1 / h - 2 / (h ** 2 * pe)
    fvec[0] = ct1 * x[1] - x[0] + h * pe
    for i in range(2, dim_in):
        fvec[i - 1] = (
            d * (b + 1 - x[i - 1]) * np.exp(gamma - gamma / x[i - 1])
            + cti1 * x[i - 2]
            + cti * x[i - 1]
            + x[i] / (h ** 2 * pe)
        )
    fvec[-1] = x[-1] - x[-2]
    return fvec


def chnrsbne(x):
    alfa = np.array(
        [
            1.25,
            1.40,
            2.40,
            1.40,
            1.75,
            1.20,
            2.25,
            1.20,
            1.00,
            1.10,
            1.50,
            1.60,
            1.25,
            1.25,
            1.20,
            1.20,
            1.40,
            0.50,
            0.50,
            1.25,
            1.80,
            0.75,
            1.25,
            1.40,
            1.60,
            2.00,
            1.00,
            1.60,
            1.25,
            2.75,
            1.25,
            1.25,
            1.25,
            3.00,
            1.50,
            2.00,
            1.25,
            1.40,
            1.80,
            1.50,
            2.20,
            1.40,
            1.50,
            1.25,
            2.00,
            1.50,
            1.25,
            1.40,
            0.60,
            1.50,
        ]
    )
    dim_in = len(x)
    fvec = np.zeros(2 * (dim_in - 1))
    fvec[: dim_in - 1] = 4 * alfa[1:] * (x[:-1] - x[1:] ** 2)
    fvec[dim_in - 1 :] = x[1:] - 1
    return fvec


def drcavty(x, r):
    m = int(np.sqrt(len(x)))
    x = x.reshape((m, m))
    h = 1 / (m + 2)
    xvec = np.zeros((m + 4, m + 4))
    xvec[2 : m + 2, 2 : m + 2] = x
    xvec[-2, :] = -h / 2
    xvec[-1, :] = h / 2
    fvec = np.zeros_like(x)
    for i in range(m):
        for j in range(m):
            fvec[i, j] = (
                20 * xvec[i + 2, j + 2]
                - 8 * xvec[i + 1, j + 2]
                - 8 * xvec[i + 3, j + 2]
                - 8 * xvec[i + 2, j + 1]
                - 8 * xvec[i + 2, j + 3]
                + 2 * xvec[i + 1, j + 3]
                + 2 * xvec[i + 3, j + 2]
                + 2 * xvec[i + 1, j + 1]
                + 2 * xvec[i + 3, j + 3]
                + xvec[i, j + 2]
                + xvec[i + 4, j + 2]
                + xvec[i + 2, j]
                + xvec[i + 2, j + 4]
                + (r / 4)
                * (xvec[i + 2, j + 3] - xvec[i + 2, j + 1])
                * (
                    xvec[i, j + 2]
                    + xvec[i + 1, j + 1]
                    + xvec[i + 1, j + 3]
                    - 4 * xvec[i + 1, j + 2]
                    - 4 * xvec[i + 3, j + 2]
                    - xvec[i + 3, j + 2]
                    - xvec[i + 3, j + 3]
                    - xvec[i + 4, j + 2]
                )
                - (r / 4)
                * (xvec[i + 3, j + 2] - xvec[i + 1, j + 2])
                * (
                    xvec[i + 2, j]
                    + xvec[i + 1, j + 1]
                    + xvec[i + 3, j + 1]
                    - 4 * xvec[i + 2, j + 1]
                    - 4 * xvec[i + 2, j + 3]
                    - xvec[i + 1, j + 3]
                    - xvec[i + 3, j + 3]
                    - xvec[i + 2, j + 4]
                )
            )

    return fvec.flatten()


def freurone(x):
    dim_in = len(x)
    fvec = np.zeros((2, dim_in - 1))
    for i in range(dim_in - 1):
        fvec[0, i] = (5.0 - x[i + 1]) * x[i + 1] ** 2 + x[i] - 2 * x[i + 1] - 13.0
        fvec[1, i] = (1.0 + x[i + 1]) * x[i + 1] ** 2 + x[i] - 14 * x[i + 1] - 29.0
    return fvec.flatten()


def hatfldg(x):
    dim_in = len(x)
    fvec = np.zeros(dim_in)
    for i in range(1, dim_in - 1):
        fvec[i - 1] = x[i] * (x[i - 1] - x[i + 1]) + x[i] - x[12] + 1
    fvec[-2] = x[0] - x[12] + 1 - x[0] * x[1]
    fvec[-1] = x[-1] - x[12] + 1 + x[-2] * x[-1]
    return fvec


def integreq(x):
    dim_in = len(x)
    h = 1 / (dim_in + 1)
    t = np.arange(1, dim_in + 1) * h
    xvec = np.concatenate([[0], x, [0]])
    fvec = np.zeros_like(x)
    for i in range(1, dim_in):
        fvec[i - 1] = (
            xvec[i]
            + h
            * (
                (1 - t[i - 1]) * (t[:i] * (xvec[1 : i + 1] + t[:i] + 1) ** 3).sum()
                + t[i - 1] * ((1 - t[i:]) * (xvec[i + 1 : -1] + t[i:] + 1) ** 3).sum()
            )
            / 2
        )
    fvec[-1] = (
        xvec[-2]
        + h
        * (
            (1 - t[-1]) * (t * (xvec[1:-1] + t + 1) ** 3).sum()
            + t[-1] * ((1 - t[-1]) * (xvec[-2] + t[-1] + 1) ** 3)
        )
        / 2
    )
    return fvec


def msqrta(x):
    dim_in = int(np.sqrt(len(x)))
    xmat = x.reshape((dim_in, dim_in))
    bmat = 5 * xmat
    amat = np.zeros((dim_in, dim_in))
    for i in range(1, dim_in + 1):
        for j in range(1, dim_in + 1):
            amat[i - 1, j - 1] = (bmat[i - 1, :] * bmat[:, j - 1]).sum()
    fmat = np.zeros((dim_in, dim_in))
    for i in range(1, dim_in + 1):
        for j in range(1, dim_in + 1):
            fmat[i - 1, j - 1] = (xmat[i - 1, :] * xmat[:, j - 1]).sum() - amat[
                i - 1, j - 1
            ]
    return fmat.flatten()


def penalty_1(x, a=1e-5):
    fvec = np.sqrt(a) * (x - 2)
    fvec = np.concatenate([fvec, [x @ x - 1 / 4]])
    return fvec


def penalty_2(x, a=1e-10):
    dim_in = len(x)
    y = np.exp(np.arange(1, 2 * dim_in + 1) / 10) + np.exp(np.arange(2 * dim_in) / 10)
    fvec = np.zeros(2 * dim_in)
    fvec[0] = x[0] - 0.2
    fvec[1:dim_in] = np.sqrt(a) * (
        np.exp(x[1:] / 10) + np.exp(x[:-1] / 10) - y[1:dim_in]
    )
    fvec[dim_in:-1] = np.sqrt(a) * (np.exp(x[1:] / 10) - np.exp(-1 / 10))
    fvec[-1] = (np.arange(1, dim_in + 1)[::-1] * x ** 2).sum() - 1
    return fvec


def vardimne(x):
    dim_in = len(x)
    fvec = np.zeros(dim_in + 2)
    fvec[:-2] = x - 1
    fvec[-2] = (np.arange(1, dim_in + 1) * (x - 1)).sum()
    fvec[-1] = ((np.arange(1, dim_in + 1) * (x - 1)).sum()) ** 2
    return fvec


def yatpsq_1(x, dim_in):
    xvec = x[: dim_in ** 2]
    xvec = xvec.reshape((dim_in, dim_in))
    yvec = x[dim_in ** 2 : dim_in ** 2 + dim_in]
    zvec = x[dim_in ** 2 + dim_in : dim_in ** 2 + 2 * dim_in]
    fvec = np.zeros((dim_in, dim_in))
    for i in range(dim_in):
        for j in range(dim_in):
            fvec[i, j] = (
                xvec[i, j] ** 3
                - 10 * xvec[i, j] ** 2
                - (yvec[i] + zvec[j])
                * (xvec[i, j] * np.cos(xvec[i, j]) - np.sin(xvec[i, j]))
            )
    fvec = fvec.flatten()
    temp = (np.sin(xvec) / xvec).sum(axis=0) - 1
    fvec = np.concatenate([fvec, temp])
    temp = (np.sin(xvec) / xvec).sum(axis=1) - 1
    fvec = np.concatenate([fvec, temp])
    return fvec


def yatpsq_2(x, dim_in):
    xvec = x[: dim_in ** 2]
    xvec = xvec.reshape((dim_in, dim_in))
    yvec = x[dim_in ** 2 : dim_in ** 2 + dim_in]
    zvec = x[dim_in ** 2 + dim_in : dim_in ** 2 + 2 * dim_in]
    fvec = np.zeros((dim_in, dim_in))
    for i in range(dim_in):
        for j in range(dim_in):
            fvec[i, j] = xvec[i, j] - (yvec[i] + zvec[j]) * (1 + np.cos(xvec[i, j])) - 1
    fvec = fvec.flatten()
    temp = (np.sin(xvec) + xvec).sum(axis=0) - 1
    fvec = np.concatenate([fvec, temp])
    temp = (np.sin(xvec) + xvec).sum(axis=1) - 1
    fvec = np.concatenate([fvec, temp])
    return fvec


def get_start_points_msqrta(dim_in, flag=1):
    bmat = np.zeros((dim_in, dim_in))
    for i in range(1, dim_in + 1):
        for j in range(1, dim_in + 1):
            bmat[i - 1, j - 1] = np.sin(((i - 1) * dim_in + j) ** 2)
    if flag == 2:
        bmat[2, 0] = 0
    xmat = 0.2 * bmat
    return xmat.flatten()


def get_start_points_bdvalues(n):
    h = 1 / (n + 1)
    x = np.zeros(n)
    for i in range(n):
        x[i] = (i + 1) * h * ((i + 1) * h - 1)
    return x


CARTIS_ROBERTS_PROBLEMS = {
    "argtrig": {
        "criterion": argtrig,
        "start_x": np.ones(100) / 100,
        "solution_x": None,
        "start_criterion": 32.99641,
        "solution_criterion": 0,
    },
    "artif": {
        "criterion": artif,
        "start_x": np.ones(100),
        "solution_x": None,
        "start_criterion": 36.59115,
        "solution_criterion": 0,
    },
    "arwhdne": {
        "criterion": arwhdne,
        "start_x": np.ones(100),
        "solution_x": None,
        "start_criterion": 495,
        "solution_criterion": 27.66203,
    },
    "bdvalues": {
        "criterion": bdvalues,
        "start_x": 1000 * get_start_points_bdvalues(100),
        "solution_x": None,
        "start_criterion": 1.943417e7,
        "solution_criterion": 0,
    },
    "bratu_2d": {
        "criterion": partial(bratu_2d, alpha=4),
        "start_x": np.zeros(64),
        "solution_x": None,
        "start_criterion": 0.1560738,
        "solution_criterion": 0,
    },
    "bratu_2d_t": {
        "criterion": partial(bratu_2d, alpha=6.80812),
        "start_x": np.zeros(64),
        "solution_x": None,
        "start_criterion": 0.4521311,
        "solution_criterion": 1.853474e-5,
    },
    "bratu_3d": {
        "criterion": partial(bratu_3d, alpha=6.80812),
        "start_x": np.zeros(27),
        "solution_x": None,
        "start_criterion": 4.888529,
        "solution_criterion": 0,
    },
    "brownale": {
        "criterion": brown_almost_linear,
        "start_x": 0.5 * np.ones(100),
        "solution_x": None,
        "start_criterion": 2.524757e5,
        "solution_criterion": 0,
    },
    "broydn_3d": {
        "criterion": broydn_3d,
        "start_x": -np.ones(100),
        "solution_x": None,
        "start_criterion": 111,
        "solution_criterion": 0,
    },
    "cbratu_2d": {
        "criterion": cbratu_2d,
        "start_x": np.zeros(2 * 5 * 5),
        "solution_x": None,
        "start_criterion": 0.4822531,
        "solution_criterion": 0,
    },
    "broydn_bd": {
        "criterion": broydn_bd,
        "start_x": np.ones(100),
        "solution_x": None,
        "start_criterion": 2404,
        "solution_criterion": 0,
    },
    "chandheq": {
        "criterion": chandheq,
        "start_x": np.arange(1, 101) / 100,
        "solution_x": None,
        "start_criterion": 6.923365,
        "solution_criterion": 0,
    },
    "chemrcta": {
        "criterion": chemrcta,
        "start_x": np.ones(100),
        "solution_x": None,
        "start_criterion": 3.0935,
        "solution_criterion": 0,
        "lower_bounds": np.concatenate([np.zeros(50), 1e-6 * np.ones(50)]),
    },
    "chemrctb": {
        "criterion": chemrctb,
        "start_x": np.ones(100),
        "solution_x": None,
        "start_criterion": 1.446513,
        "solution_criterion": 1.404424e-3,
        "lower_bounds": 1e-6 * np.ones(100),
    },
    "chnrsbne": {
        "criterion": chnrsbne,
        "start_x": -np.ones(50),
        "solution_x": None,
        "start_criterion": 7635.84,
        "solution_criterion": 0,
    },
    "drcavty1": {
        "criterion": partial(drcavty, r=500),
        "start_x": np.zeros(100),
        "solution_x": None,
        "start_criterion": 0.4513889,
        "solution_criterion": 0,
    },
    "drcavty2": {
        "criterion": partial(drcavty, r=1000),
        "start_x": np.zeros(100),
        "solution_x": None,
        "start_criterion": 0.4513889,
        "solution_criterion": 5.449602e-3,
    },
    "drcavty3": {
        "criterion": partial(drcavty, r=4500),
        "start_x": np.zeros(100),
        "solution_x": None,
        "start_criterion": 0.4513889,
        "solution_criterion": 0,
    },
    "freurone": {
        "criterion": freurone,
        "start_x": np.concatenate([np.array([0.5, -2]), np.zeros(98)]),
        "solution_x": None,
        "start_criterion": 9.95565e4,
        "solution_criterion": 1.196458e4,
    },
    "hatfldg": {
        "criterion": hatfldg,
        "start_x": np.ones(25),
        "solution_x": None,
        "start_criterion": 27,
        "solution_criterion": 10,
    },
    "integreq": {
        "criterion": integreq,
        "start_x": np.arange(1, 101) / 101 * (np.arange(1, 101) / 101 - 1),
        "solution_x": None,
        "start_criterion": 0.5730503,
        "solution_criterion": 0,
    },
    "msqrta": {
        "criterion": msqrta,
        "start_x": get_start_points_msqrta(10),
        "solution_x": None,
        "start_criterion": 212.7162,
        "solution_criterion": 0,
    },
    "msqrtb": {
        "criterion": msqrta,
        "start_x": get_start_points_msqrta(10, flag=2),
        "solution_x": None,
        "start_criterion": 205.0753,
        "solution_criterion": 0,
    },
    "penalty_1": {
        "criterion": penalty_1,
        "start_x": np.arange(1, 101),
        "solution_x": None,
        "start_criterion": 1.144806e11,
        "solution_criterion": 9.025000e-9,
    },
    "penalty_2": {
        "criterion": penalty_2,
        "start_x": np.ones(100) * 0.5,
        "solution_x": None,
        "start_criterion": 1.591383e6,
        "solution_criterion": 0.9809377,
    },
    "vardimne": {
        "criterion": vardimne,
        "start_x": 1 - np.arange(1, 101) / 100,
        "solution_x": None,
        "start_criterion": 1.310584e14,
        "solution_criterion": 0,
    },
    "watsonne": {
        "criterion": watson,
        "start_x": np.zeros(31),
        "solution_x": None,
        "start_criterion": 30,
        "solution_criterion": 0,
    },
    "yatpsq_1": {
        "criterion": partial(yatpsq_1, dim_in=10),
        "start_x": np.concatenate([np.ones(100) * 6, np.zeros(20)]),
        "solution_x": None,
        "start_criterion": 2.073643e6,
        "solution_criterion": 0,
    },
    "yatpsq_2": {
        "criterion": partial(yatpsq_2, dim_in=10),
        "start_x": np.concatenate([np.ones(100) * 10, np.zeros(20)]),
        "solution_x": None,
        "start_criterion": 1.831687e5,
        "solution_criterion": 0,
    },
    "arglale": {
        "criterion": partial(linear_full_rank, dim_out=400),
        "start_x": np.ones(100),
        "solution_x": None,
        "start_criterion": 700,
        "solution_criterion": 300,
    },
    "arglble": {
        "criterion": partial(linear_rank_one, dim_out=400),
        "start_x": np.ones(100),
        "solution_x": None,
        "start_criterion": 5.460944e14,
        "solution_criterion": 99.62547,
    },
}
=======
"""Define the medium scale CUTEst Benchmark Set.

This benchmark set is contains 60 test cases for nonlinear least squares
solvers. It was used to benchmark all modern model based non-linear
derivative free least squares solvers (e.g. POUNDERS, DFOGN, DFOLS).

The parameter dimensions are of medium scale, varying between 25 and 100.

The benchmark set is based on Table 3 in Cartis and Roberts (2019).
Implementation is based either on sources cited in the SIF files or
where available, on AMPL implementaions available here:
- https://vanderbei.princeton.edu/ampl/nlmodels/cute/index.html


"""
from functools import partial

import numpy as np
from estimagic.benchmarking.more_wild import brown_almost_linear
from estimagic.benchmarking.more_wild import linear_full_rank
from estimagic.benchmarking.more_wild import linear_rank_one
from estimagic.benchmarking.more_wild import watson


def argtrig(x):
    dim_in = len(x)
    fvec = (
        dim_in
        - np.sum(np.cos(x))
        + np.arange(1, dim_in + 1) * (1 - np.cos(x) - np.sin(x))
    )
    return fvec


def artif(x):
    dim_in = len(x)
    xvec = np.concatenate([[0], x, [0]])
    fvec = np.zeros(dim_in)
    for i in range(dim_in):
        fvec[i] = -0.05 * (xvec[i + 1] + xvec[i + 2] + xvec[i]) + np.arctan(
            np.sin(np.mod(i + 1, 100) * xvec[i + 1])
        )
    return fvec


def arwhdne(x):
    dim_in = len(x)
    fvec = np.zeros(2 * (dim_in - 1))
    fvec[: dim_in - 1] = x[:-1] ** 2 + x[-1] ** 2
    fvec[dim_in - 1 :] = 4 * x[:-1] - 3
    return fvec


def bdvalues(x):
    dim_in = len(x)
    h = 1 / (dim_in + 1)
    xvec = np.concatenate([[0], x, [0]])
    fvec = np.zeros(dim_in)
    for i in range(2, dim_in + 2):
        fvec[i - 2] = (
            -xvec[i - 2]
            + 2 * xvec[i - 1]
            - xvec[i]
            + 0.5 * h**2 * (xvec[i - 1] + i * h + 1) ** 3
        )
    return fvec


def bratu_2d(x, alpha):
    x = x.reshape((int(np.sqrt(len(x))), int(np.sqrt(len(x)))))
    p = x.shape[0] + 2
    h = 1 / (p - 1)
    c = h**2 * alpha
    xvec = np.zeros((x.shape[0] + 2, x.shape[1] + 2))
    xvec[1 : x.shape[0] + 1, 1 : x.shape[1] + 1] = x
    fvec = np.zeros_like(x)
    for i in range(2, p):
        for j in range(2, p):
            fvec[i - 2, j - 2] = (
                4 * xvec[i - 1, j - 1]
                - xvec[i, j - 1]
                - xvec[i - 2, j - 1]
                - xvec[i - 1, j]
                - xvec[i - 1, j - 2]
                - c * np.exp(xvec[i - 1, j - 1])
            )
    return fvec.flatten()


def bratu_3d(x, alpha):
    n = int(np.cbrt(len(x)))
    x = x.reshape((n, n, n))
    p = x.shape[0] + 2
    h = 1 / (p - 1)
    c = h**2 * alpha
    xvec = np.zeros((x.shape[0] + 2, x.shape[1] + 2, x.shape[2] + 2))
    xvec[1 : x.shape[0] + 1, 1 : x.shape[1] + 1, 1 : x.shape[2] + 1] = x
    fvec = np.zeros_like(x)
    for i in range(2, p):
        for j in range(2, p):
            for k in range(2, p):
                fvec[i - 2, j - 2, k - 2] = (
                    6 * xvec[i - 1, j - 1, k - 1]
                    - xvec[i, j - 1, k - 1]
                    - xvec[i - 2, j - 1, k - 1]
                    - xvec[i - 1, j, k - 1]
                    - xvec[i - 1, j - 2, k - 1]
                    - xvec[i - 1, j - 1, k]
                    - xvec[i - 1, j - 1, k - 2]
                    - c * np.exp(xvec[i, j, k])
                )
    return fvec.flatten()


def broydn_3d(x):
    kappa_1 = 2
    kappa_2 = 1
    fvec = np.zeros_like(x)
    fvec[0] = -2 * x[1] + kappa_2 + (3 - kappa_1 * x[0]) * x[0]
    fvec[1 : len(x) - 1] = (
        -x[:-2] - 2 * x[2:] + kappa_2 + (3 - kappa_1 * x[1:-1]) * x[1:-1]
    )
    fvec[-1] = -x[-2] + kappa_2 + (3 - kappa_1 * x[-1]) * x[-1]
    return fvec


def broydn_bd(x):
    dim_in = len(x)
    fvec = np.zeros(dim_in)
    for i in range(1, 1 + dim_in):
        ji = []
        lb = np.max([1, i - 5])
        ub = np.min([dim_in, i + 1])
        for j in range(lb, ub + 1):
            if j != i:
                ji.append(j)
        fvec[i - 1] = x[i - 1] * (2 + 5 * x[i - 1] ** 2) - np.sum(
            x[np.array(ji) - 1] * (1 + x[np.array(ji) - 1])
        )
    return fvec


def cbratu_2d(x):
    n = int(np.sqrt(len(x) / 2))
    x = x.reshape((2, n, n))
    xvec = np.zeros((x.shape[0], x.shape[1] + 2, x.shape[2] + 2))
    xvec[0, 1 : x.shape[1] + 1, 1 : x.shape[2] + 1] = x[0, :, :]
    xvec[1, 1 : x.shape[1] + 1, 1 : x.shape[2] + 1] = x[1, :, :]
    p = x.shape[1] + 2
    h = 1 / (p - 1)
    alpha = 5
    c = h**2 * alpha
    fvec = np.zeros_like(x)
    for i in range(2, p):
        for j in range(2, p):
            fvec[0, i - 2, j - 2] = (
                4 * xvec[0, i - 1, j - 1]
                - xvec[0, i, j - 1]
                - xvec[0, i - 2, j - 1]
                - xvec[0, i - 1, j]
                - xvec[0, i - 1, j - 2]
                - c * np.exp(xvec[0, i - 1, j - 1]) * np.cos(xvec[0, i - 1, j - 1])
            )
            fvec[1, i - 2, j - 2] = (
                4 * xvec[1, i - 1, j - 1]
                - xvec[1, i, j - 1]
                - xvec[1, i - 2, j - 1]
                - xvec[1, i - 1, j]
                - xvec[1, i - 1, j - 2]
                - c * np.exp(xvec[1, i - 1, j - 1]) * np.sin(xvec[1, i - 1, j - 1])
            )
    return fvec.flatten()


def chandheq(x):
    dim_in = len(x)
    constant = 1
    w = np.ones(dim_in) / dim_in
    h = np.ones(dim_in)
    fvec = np.zeros(dim_in)
    for i in range(dim_in):
        fvec[i] = (-0.5 * constant * w * x[i] / (x[i] + x) * h[i] * h + h[i] - 1).sum()
    return fvec


def chemrcta(x):
    dim_in = int(len(x) / 2)
    x = x.reshape((2, dim_in))
    # define the out vector
    fvec = np.zeros(2 * dim_in)
    # define some auxuliary params
    pem = 1
    peh = 5.0
    d = 0.135
    b = 0.5
    beta = 2.0
    gamma = 25.0
    h = 1 / (dim_in - 1)
    cu1 = -h * pem
    cui1 = 1 / (h**2 * pem) + 1 / h
    cui = -1 / h - 2 / (h**2 * pem)
    ct1 = -h * peh
    cti1 = 1 / (h**2 * peh) + 1 / h
    cti = -beta - 1 / h - 2 / (h**2 * peh)
    fvec[0] = cu1 * x[0, 1] - x[0, 0] + h * pem
    fvec[1] = ct1 * x[1, 1] - x[1, 0] + h * peh
    for i in range(2, dim_in):
        fvec[i] = (
            -d * x[0, i - 1] * np.exp(gamma - gamma / x[1, i - 1])
            + (cui1) * x[0, i - 2]
            + cui * x[0, i - 1]
            + x[0, i] / (h**2 * pem)
        )
        fvec[dim_in - 2 + i] = (
            b * d * x[0, i - 1] * np.exp(gamma - gamma / x[1, i - 1])
            + beta * x[1, i - 1]
            + cti1 * x[1, i - 2]
            + cti * x[1, i - 1]
            + x[1, i] / (h**2 * peh)
        )
    fvec[-2] = x[0, -1] - x[0, -2]
    fvec[-1] = x[1, -1] - x[1, -2]
    return fvec


def chemrctb(x):
    dim_in = int(len(x))
    # define the out vector
    fvec = np.zeros(dim_in)
    # define some auxuliary params
    pe = 5.0
    d = 0.135
    b = 0.5
    gamma = 25.0
    h = 1 / (dim_in - 1)
    ct1 = -h * pe
    cti1 = 1 / (h**2 * pe) + 1 / h
    cti = -1 / h - 2 / (h**2 * pe)
    fvec[0] = ct1 * x[1] - x[0] + h * pe
    for i in range(2, dim_in):
        fvec[i - 1] = (
            d * (b + 1 - x[i - 1]) * np.exp(gamma - gamma / x[i - 1])
            + cti1 * x[i - 2]
            + cti * x[i - 1]
            + x[i] / (h**2 * pe)
        )
    fvec[-1] = x[-1] - x[-2]
    return fvec


def chnrsbne(x):
    alfa = np.array(
        [
            1.25,
            1.40,
            2.40,
            1.40,
            1.75,
            1.20,
            2.25,
            1.20,
            1.00,
            1.10,
            1.50,
            1.60,
            1.25,
            1.25,
            1.20,
            1.20,
            1.40,
            0.50,
            0.50,
            1.25,
            1.80,
            0.75,
            1.25,
            1.40,
            1.60,
            2.00,
            1.00,
            1.60,
            1.25,
            2.75,
            1.25,
            1.25,
            1.25,
            3.00,
            1.50,
            2.00,
            1.25,
            1.40,
            1.80,
            1.50,
            2.20,
            1.40,
            1.50,
            1.25,
            2.00,
            1.50,
            1.25,
            1.40,
            0.60,
            1.50,
        ]
    )
    dim_in = len(x)
    fvec = np.zeros(2 * (dim_in - 1))
    fvec[: dim_in - 1] = 4 * alfa[1:] * (x[:-1] - x[1:] ** 2)
    fvec[dim_in - 1 :] = x[1:] - 1
    return fvec


def drcavty(x, r):
    m = int(np.sqrt(len(x)))
    x = x.reshape((m, m))
    h = 1 / (m + 2)
    xvec = np.zeros((m + 4, m + 4))
    xvec[2 : m + 2, 2 : m + 2] = x
    xvec[-2, :] = -h / 2
    xvec[-1, :] = h / 2
    fvec = np.zeros_like(x)
    for i in range(m):
        for j in range(m):
            fvec[i, j] = (
                20 * xvec[i + 2, j + 2]
                - 8 * xvec[i + 1, j + 2]
                - 8 * xvec[i + 3, j + 2]
                - 8 * xvec[i + 2, j + 1]
                - 8 * xvec[i + 2, j + 3]
                + 2 * xvec[i + 1, j + 3]
                + 2 * xvec[i + 3, j + 2]
                + 2 * xvec[i + 1, j + 1]
                + 2 * xvec[i + 3, j + 3]
                + xvec[i, j + 2]
                + xvec[i + 4, j + 2]
                + xvec[i + 2, j]
                + xvec[i + 2, j + 4]
                + (r / 4)
                * (xvec[i + 2, j + 3] - xvec[i + 2, j + 1])
                * (
                    xvec[i, j + 2]
                    + xvec[i + 1, j + 1]
                    + xvec[i + 1, j + 3]
                    - 4 * xvec[i + 1, j + 2]
                    - 4 * xvec[i + 3, j + 2]
                    - xvec[i + 3, j + 2]
                    - xvec[i + 3, j + 3]
                    - xvec[i + 4, j + 2]
                )
                - (r / 4)
                * (xvec[i + 3, j + 2] - xvec[i + 1, j + 2])
                * (
                    xvec[i + 2, j]
                    + xvec[i + 1, j + 1]
                    + xvec[i + 3, j + 1]
                    - 4 * xvec[i + 2, j + 1]
                    - 4 * xvec[i + 2, j + 3]
                    - xvec[i + 1, j + 3]
                    - xvec[i + 3, j + 3]
                    - xvec[i + 2, j + 4]
                )
            )

    return fvec.flatten()


def freurone(x):
    dim_in = len(x)
    fvec = np.zeros((2, dim_in - 1))
    for i in range(dim_in - 1):
        fvec[0, i] = (5.0 - x[i + 1]) * x[i + 1] ** 2 + x[i] - 2 * x[i + 1] - 13.0
        fvec[1, i] = (1.0 + x[i + 1]) * x[i + 1] ** 2 + x[i] - 14 * x[i + 1] - 29.0
    return fvec.flatten()


def hatfldg(x):
    dim_in = len(x)
    fvec = np.zeros(dim_in)
    for i in range(1, dim_in - 1):
        fvec[i - 1] = x[i] * (x[i - 1] - x[i + 1]) + x[i] - x[12] + 1
    fvec[-2] = x[0] - x[12] + 1 - x[0] * x[1]
    fvec[-1] = x[-1] - x[12] + 1 + x[-2] * x[-1]
    return fvec


def integreq(x):
    dim_in = len(x)
    h = 1 / (dim_in + 1)
    t = np.arange(1, dim_in + 1) * h
    xvec = np.concatenate([[0], x, [0]])
    fvec = np.zeros_like(x)
    for i in range(1, dim_in):
        fvec[i - 1] = (
            xvec[i]
            + h
            * (
                (1 - t[i - 1]) * (t[:i] * (xvec[1 : i + 1] + t[:i] + 1) ** 3).sum()
                + t[i - 1] * ((1 - t[i:]) * (xvec[i + 1 : -1] + t[i:] + 1) ** 3).sum()
            )
            / 2
        )
    fvec[-1] = (
        xvec[-2]
        + h
        * (
            (1 - t[-1]) * (t * (xvec[1:-1] + t + 1) ** 3).sum()
            + t[-1] * ((1 - t[-1]) * (xvec[-2] + t[-1] + 1) ** 3)
        )
        / 2
    )
    return fvec


def msqrta(x):
    dim_in = int(np.sqrt(len(x)))
    xmat = x.reshape((dim_in, dim_in))
    bmat = 5 * xmat
    amat = np.zeros((dim_in, dim_in))
    for i in range(1, dim_in + 1):
        for j in range(1, dim_in + 1):
            amat[i - 1, j - 1] = (bmat[i - 1, :] * bmat[:, j - 1]).sum()
    fmat = np.zeros((dim_in, dim_in))
    for i in range(1, dim_in + 1):
        for j in range(1, dim_in + 1):
            fmat[i - 1, j - 1] = (xmat[i - 1, :] * xmat[:, j - 1]).sum() - amat[
                i - 1, j - 1
            ]
    return fmat.flatten()


def penalty_1(x, a=1e-5):
    fvec = np.sqrt(a) * (x - 2)
    fvec = np.concatenate([fvec, [x @ x - 1 / 4]])
    return fvec


def penalty_2(x, a=1e-10):
    dim_in = len(x)
    y = np.exp(np.arange(1, 2 * dim_in + 1) / 10) + np.exp(np.arange(2 * dim_in) / 10)
    fvec = np.zeros(2 * dim_in)
    fvec[0] = x[0] - 0.2
    fvec[1:dim_in] = np.sqrt(a) * (
        np.exp(x[1:] / 10) + np.exp(x[:-1] / 10) - y[1:dim_in]
    )
    fvec[dim_in:-1] = np.sqrt(a) * (np.exp(x[1:] / 10) - np.exp(-1 / 10))
    fvec[-1] = (np.arange(1, dim_in + 1)[::-1] * x**2).sum() - 1
    return fvec


def vardimne(x):
    dim_in = len(x)
    fvec = np.zeros(dim_in + 2)
    fvec[:-2] = x - 1
    fvec[-2] = (np.arange(1, dim_in + 1) * (x - 1)).sum()
    fvec[-1] = ((np.arange(1, dim_in + 1) * (x - 1)).sum()) ** 2
    return fvec


def yatpsq_1(x, dim_in):
    xvec = x[: dim_in**2]
    xvec = xvec.reshape((dim_in, dim_in))
    yvec = x[dim_in**2 : dim_in**2 + dim_in]
    zvec = x[dim_in**2 + dim_in : dim_in**2 + 2 * dim_in]
    fvec = np.zeros((dim_in, dim_in))
    for i in range(dim_in):
        for j in range(dim_in):
            fvec[i, j] = (
                xvec[i, j] ** 3
                - 10 * xvec[i, j] ** 2
                - (yvec[i] + zvec[j])
                * (xvec[i, j] * np.cos(xvec[i, j]) - np.sin(xvec[i, j]))
            )
    fvec = fvec.flatten()
    temp = (np.sin(xvec) / xvec).sum(axis=0) - 1
    fvec = np.concatenate([fvec, temp])
    temp = (np.sin(xvec) / xvec).sum(axis=1) - 1
    fvec = np.concatenate([fvec, temp])
    return fvec


def yatpsq_2(x, dim_in):
    xvec = x[: dim_in**2]
    xvec = xvec.reshape((dim_in, dim_in))
    yvec = x[dim_in**2 : dim_in**2 + dim_in]
    zvec = x[dim_in**2 + dim_in : dim_in**2 + 2 * dim_in]
    fvec = np.zeros((dim_in, dim_in))
    for i in range(dim_in):
        for j in range(dim_in):
            fvec[i, j] = xvec[i, j] - (yvec[i] + zvec[j]) * (1 + np.cos(xvec[i, j])) - 1
    fvec = fvec.flatten()
    temp = (np.sin(xvec) + xvec).sum(axis=0) - 1
    fvec = np.concatenate([fvec, temp])
    temp = (np.sin(xvec) + xvec).sum(axis=1) - 1
    fvec = np.concatenate([fvec, temp])
    return fvec


def get_start_points_msqrta(dim_in, flag=1):
    bmat = np.zeros((dim_in, dim_in))
    for i in range(1, dim_in + 1):
        for j in range(1, dim_in + 1):
            bmat[i - 1, j - 1] = np.sin(((i - 1) * dim_in + j) ** 2)
    if flag == 2:
        bmat[2, 0] = 0
    xmat = 0.2 * bmat
    return xmat.flatten()


def get_start_points_bdvalues(n):
    h = 1 / (n + 1)
    x = np.zeros(n)
    for i in range(n):
        x[i] = (i + 1) * h * ((i + 1) * h - 1)
    return x


CARTIS_ROBERTS_PROBLEMS = {
    "argtrig": {
        "criterion": argtrig,
        "start_x": np.ones(100) / 100,
        "solution_x": None,
        "start_criterion": 32.99641,
        "solution_criterion": 0,
    },
    "artif": {
        "criterion": artif,
        "start_x": np.ones(100),
        "solution_x": None,
        "start_criterion": 36.59115,
        "solution_criterion": 0,
    },
    "arwhdne": {
        "criterion": arwhdne,
        "start_x": np.ones(100),
        "solution_x": None,
        "start_criterion": 495,
        "solution_criterion": 27.66203,
    },
    "bdvalues": {
        "criterion": bdvalues,
        "start_x": 1000 * get_start_points_bdvalues(100),
        "solution_x": None,
        "start_criterion": 1.943417e7,
        "solution_criterion": 0,
    },
    "bratu_2d": {
        "criterion": partial(bratu_2d, alpha=4),
        "start_x": np.zeros(64),
        "solution_x": None,
        "start_criterion": 0.1560738,
        "solution_criterion": 0,
    },
    "bratu_2d_t": {
        "criterion": partial(bratu_2d, alpha=6.80812),
        "start_x": np.zeros(64),
        "solution_x": None,
        "start_criterion": 0.4521311,
        "solution_criterion": 1.853474e-5,
    },
    "bratu_3d": {
        "criterion": partial(bratu_3d, alpha=6.80812),
        "start_x": np.zeros(27),
        "solution_x": None,
        "start_criterion": 4.888529,
        "solution_criterion": 0,
    },
    "brownale": {
        "criterion": brown_almost_linear,
        "start_x": 0.5 * np.ones(100),
        "solution_x": None,
        "start_criterion": 2.524757e5,
        "solution_criterion": 0,
    },
    "broydn_3d": {
        "criterion": broydn_3d,
        "start_x": -np.ones(100),
        "solution_x": None,
        "start_criterion": 111,
        "solution_criterion": 0,
    },
    "cbratu_2d": {
        "criterion": cbratu_2d,
        "start_x": np.zeros(2 * 5 * 5),
        "solution_x": None,
        "start_criterion": 0.4822531,
        "solution_criterion": 0,
    },
    "broydn_bd": {
        "criterion": broydn_bd,
        "start_x": np.ones(100),
        "solution_x": None,
        "start_criterion": 2404,
        "solution_criterion": 0,
    },
    "chandheq": {
        "criterion": chandheq,
        "start_x": np.arange(1, 101) / 100,
        "solution_x": None,
        "start_criterion": 6.923365,
        "solution_criterion": 0,
    },
    "chemrcta": {
        "criterion": chemrcta,
        "start_x": np.ones(100),
        "solution_x": None,
        "start_criterion": 3.0935,
        "solution_criterion": 0,
        "lower_bounds": np.concatenate([np.zeros(50), 1e-6 * np.ones(50)]),
    },
    "chemrctb": {
        "criterion": chemrctb,
        "start_x": np.ones(100),
        "solution_x": None,
        "start_criterion": 1.446513,
        "solution_criterion": 1.404424e-3,
        "lower_bounds": 1e-6 * np.ones(100),
    },
    "chnrsbne": {
        "criterion": chnrsbne,
        "start_x": -np.ones(50),
        "solution_x": None,
        "start_criterion": 7635.84,
        "solution_criterion": 0,
    },
    "drcavty1": {
        "criterion": partial(drcavty, r=500),
        "start_x": np.zeros(100),
        "solution_x": None,
        "start_criterion": 0.4513889,
        "solution_criterion": 0,
    },
    "drcavty2": {
        "criterion": partial(drcavty, r=1000),
        "start_x": np.zeros(100),
        "solution_x": None,
        "start_criterion": 0.4513889,
        "solution_criterion": 5.449602e-3,
    },
    "drcavty3": {
        "criterion": partial(drcavty, r=4500),
        "start_x": np.zeros(100),
        "solution_x": None,
        "start_criterion": 0.4513889,
        "solution_criterion": 0,
    },
    "freurone": {
        "criterion": freurone,
        "start_x": np.concatenate([np.array([0.5, -2]), np.zeros(98)]),
        "solution_x": None,
        "start_criterion": 9.95565e4,
        "solution_criterion": 1.196458e4,
    },
    "hatfldg": {
        "criterion": hatfldg,
        "start_x": np.ones(25),
        "solution_x": None,
        "start_criterion": 27,
        "solution_criterion": 10,
    },
    "integreq": {
        "criterion": integreq,
        "start_x": np.arange(1, 101) / 101 * (np.arange(1, 101) / 101 - 1),
        "solution_x": None,
        "start_criterion": 0.5730503,
        "solution_criterion": 0,
    },
    "msqrta": {
        "criterion": msqrta,
        "start_x": get_start_points_msqrta(10),
        "solution_x": None,
        "start_criterion": 212.7162,
        "solution_criterion": 0,
    },
    "msqrtb": {
        "criterion": msqrta,
        "start_x": get_start_points_msqrta(10, flag=2),
        "solution_x": None,
        "start_criterion": 205.0753,
        "solution_criterion": 0,
    },
    "penalty_1": {
        "criterion": penalty_1,
        "start_x": np.arange(1, 101),
        "solution_x": None,
        "start_criterion": 1.144806e11,
        "solution_criterion": 9.025000e-9,
    },
    "penalty_2": {
        "criterion": penalty_2,
        "start_x": np.ones(100) * 0.5,
        "solution_x": None,
        "start_criterion": 1.591383e6,
        "solution_criterion": 0.9809377,
    },
    "vardimne": {
        "criterion": vardimne,
        "start_x": 1 - np.arange(1, 101) / 100,
        "solution_x": None,
        "start_criterion": 1.310584e14,
        "solution_criterion": 0,
    },
    "watsonne": {
        "criterion": watson,
        "start_x": np.zeros(31),
        "solution_x": None,
        "start_criterion": 30,
        "solution_criterion": 0,
    },
    "yatpsq_1": {
        "criterion": partial(yatpsq_1, dim_in=10),
        "start_x": np.concatenate([np.ones(100) * 6, np.zeros(20)]),
        "solution_x": None,
        "start_criterion": 2.073643e6,
        "solution_criterion": 0,
    },
    "yatpsq_2": {
        "criterion": partial(yatpsq_2, dim_in=10),
        "start_x": np.concatenate([np.ones(100) * 10, np.zeros(20)]),
        "solution_x": None,
        "start_criterion": 1.831687e5,
        "solution_criterion": 0,
    },
    "arglale": {
        # arglale is the same as linear_full_rank with specific settings
        "criterion": partial(linear_full_rank, dim_out=400),
        "start_x": np.ones(100),
        "solution_x": None,
        "start_criterion": 700,
        "solution_criterion": 300,
    },
    "arglble": {
        # arglble is the same as linear_rank_one with specific settings
        "criterion": partial(linear_rank_one, dim_out=400),
        "start_x": np.ones(100),
        "solution_x": None,
        "start_criterion": 5.460944e14,
        "solution_criterion": 99.62547,
    },
}
>>>>>>> a307c249
<|MERGE_RESOLUTION|>--- conflicted
+++ resolved
@@ -1,4 +1,3 @@
-<<<<<<< HEAD
 """Define the medium scale CUTEst Benchmark Set.
 
 This benchmark set is contains 60 test cases for nonlinear least squares
@@ -62,7 +61,7 @@
             -xvec[i - 2]
             + 2 * xvec[i - 1]
             - xvec[i]
-            + 0.5 * h ** 2 * (xvec[i - 1] + i * h + 1) ** 3
+            + 0.5 * h**2 * (xvec[i - 1] + i * h + 1) ** 3
         )
     return fvec
 
@@ -71,7 +70,7 @@
     x = x.reshape((int(np.sqrt(len(x))), int(np.sqrt(len(x)))))
     p = x.shape[0] + 2
     h = 1 / (p - 1)
-    c = h ** 2 * alpha
+    c = h**2 * alpha
     xvec = np.zeros((x.shape[0] + 2, x.shape[1] + 2))
     xvec[1 : x.shape[0] + 1, 1 : x.shape[1] + 1] = x
     fvec = np.zeros_like(x)
@@ -93,7 +92,7 @@
     x = x.reshape((n, n, n))
     p = x.shape[0] + 2
     h = 1 / (p - 1)
-    c = h ** 2 * alpha
+    c = h**2 * alpha
     xvec = np.zeros((x.shape[0] + 2, x.shape[1] + 2, x.shape[2] + 2))
     xvec[1 : x.shape[0] + 1, 1 : x.shape[1] + 1, 1 : x.shape[2] + 1] = x
     fvec = np.zeros_like(x)
@@ -150,7 +149,7 @@
     p = x.shape[1] + 2
     h = 1 / (p - 1)
     alpha = 5
-    c = h ** 2 * alpha
+    c = h**2 * alpha
     fvec = np.zeros_like(x)
     for i in range(2, p):
         for j in range(2, p):
@@ -198,11 +197,11 @@
     gamma = 25.0
     h = 1 / (dim_in - 1)
     cu1 = -h * pem
-    cui1 = 1 / (h ** 2 * pem) + 1 / h
-    cui = -1 / h - 2 / (h ** 2 * pem)
+    cui1 = 1 / (h**2 * pem) + 1 / h
+    cui = -1 / h - 2 / (h**2 * pem)
     ct1 = -h * peh
-    cti1 = 1 / (h ** 2 * peh) + 1 / h
-    cti = -beta - 1 / h - 2 / (h ** 2 * peh)
+    cti1 = 1 / (h**2 * peh) + 1 / h
+    cti = -beta - 1 / h - 2 / (h**2 * peh)
     fvec[0] = cu1 * x[0, 1] - x[0, 0] + h * pem
     fvec[1] = ct1 * x[1, 1] - x[1, 0] + h * peh
     for i in range(2, dim_in):
@@ -210,14 +209,14 @@
             -d * x[0, i - 1] * np.exp(gamma - gamma / x[1, i - 1])
             + (cui1) * x[0, i - 2]
             + cui * x[0, i - 1]
-            + x[0, i] / (h ** 2 * pem)
+            + x[0, i] / (h**2 * pem)
         )
         fvec[dim_in - 2 + i] = (
             b * d * x[0, i - 1] * np.exp(gamma - gamma / x[1, i - 1])
             + beta * x[1, i - 1]
             + cti1 * x[1, i - 2]
             + cti * x[1, i - 1]
-            + x[1, i] / (h ** 2 * peh)
+            + x[1, i] / (h**2 * peh)
         )
     fvec[-2] = x[0, -1] - x[0, -2]
     fvec[-1] = x[1, -1] - x[1, -2]
@@ -235,15 +234,15 @@
     gamma = 25.0
     h = 1 / (dim_in - 1)
     ct1 = -h * pe
-    cti1 = 1 / (h ** 2 * pe) + 1 / h
-    cti = -1 / h - 2 / (h ** 2 * pe)
+    cti1 = 1 / (h**2 * pe) + 1 / h
+    cti = -1 / h - 2 / (h**2 * pe)
     fvec[0] = ct1 * x[1] - x[0] + h * pe
     for i in range(2, dim_in):
         fvec[i - 1] = (
             d * (b + 1 - x[i - 1]) * np.exp(gamma - gamma / x[i - 1])
             + cti1 * x[i - 2]
             + cti * x[i - 1]
-            + x[i] / (h ** 2 * pe)
+            + x[i] / (h**2 * pe)
         )
     fvec[-1] = x[-1] - x[-2]
     return fvec
@@ -444,744 +443,6 @@
         np.exp(x[1:] / 10) + np.exp(x[:-1] / 10) - y[1:dim_in]
     )
     fvec[dim_in:-1] = np.sqrt(a) * (np.exp(x[1:] / 10) - np.exp(-1 / 10))
-    fvec[-1] = (np.arange(1, dim_in + 1)[::-1] * x ** 2).sum() - 1
-    return fvec
-
-
-def vardimne(x):
-    dim_in = len(x)
-    fvec = np.zeros(dim_in + 2)
-    fvec[:-2] = x - 1
-    fvec[-2] = (np.arange(1, dim_in + 1) * (x - 1)).sum()
-    fvec[-1] = ((np.arange(1, dim_in + 1) * (x - 1)).sum()) ** 2
-    return fvec
-
-
-def yatpsq_1(x, dim_in):
-    xvec = x[: dim_in ** 2]
-    xvec = xvec.reshape((dim_in, dim_in))
-    yvec = x[dim_in ** 2 : dim_in ** 2 + dim_in]
-    zvec = x[dim_in ** 2 + dim_in : dim_in ** 2 + 2 * dim_in]
-    fvec = np.zeros((dim_in, dim_in))
-    for i in range(dim_in):
-        for j in range(dim_in):
-            fvec[i, j] = (
-                xvec[i, j] ** 3
-                - 10 * xvec[i, j] ** 2
-                - (yvec[i] + zvec[j])
-                * (xvec[i, j] * np.cos(xvec[i, j]) - np.sin(xvec[i, j]))
-            )
-    fvec = fvec.flatten()
-    temp = (np.sin(xvec) / xvec).sum(axis=0) - 1
-    fvec = np.concatenate([fvec, temp])
-    temp = (np.sin(xvec) / xvec).sum(axis=1) - 1
-    fvec = np.concatenate([fvec, temp])
-    return fvec
-
-
-def yatpsq_2(x, dim_in):
-    xvec = x[: dim_in ** 2]
-    xvec = xvec.reshape((dim_in, dim_in))
-    yvec = x[dim_in ** 2 : dim_in ** 2 + dim_in]
-    zvec = x[dim_in ** 2 + dim_in : dim_in ** 2 + 2 * dim_in]
-    fvec = np.zeros((dim_in, dim_in))
-    for i in range(dim_in):
-        for j in range(dim_in):
-            fvec[i, j] = xvec[i, j] - (yvec[i] + zvec[j]) * (1 + np.cos(xvec[i, j])) - 1
-    fvec = fvec.flatten()
-    temp = (np.sin(xvec) + xvec).sum(axis=0) - 1
-    fvec = np.concatenate([fvec, temp])
-    temp = (np.sin(xvec) + xvec).sum(axis=1) - 1
-    fvec = np.concatenate([fvec, temp])
-    return fvec
-
-
-def get_start_points_msqrta(dim_in, flag=1):
-    bmat = np.zeros((dim_in, dim_in))
-    for i in range(1, dim_in + 1):
-        for j in range(1, dim_in + 1):
-            bmat[i - 1, j - 1] = np.sin(((i - 1) * dim_in + j) ** 2)
-    if flag == 2:
-        bmat[2, 0] = 0
-    xmat = 0.2 * bmat
-    return xmat.flatten()
-
-
-def get_start_points_bdvalues(n):
-    h = 1 / (n + 1)
-    x = np.zeros(n)
-    for i in range(n):
-        x[i] = (i + 1) * h * ((i + 1) * h - 1)
-    return x
-
-
-CARTIS_ROBERTS_PROBLEMS = {
-    "argtrig": {
-        "criterion": argtrig,
-        "start_x": np.ones(100) / 100,
-        "solution_x": None,
-        "start_criterion": 32.99641,
-        "solution_criterion": 0,
-    },
-    "artif": {
-        "criterion": artif,
-        "start_x": np.ones(100),
-        "solution_x": None,
-        "start_criterion": 36.59115,
-        "solution_criterion": 0,
-    },
-    "arwhdne": {
-        "criterion": arwhdne,
-        "start_x": np.ones(100),
-        "solution_x": None,
-        "start_criterion": 495,
-        "solution_criterion": 27.66203,
-    },
-    "bdvalues": {
-        "criterion": bdvalues,
-        "start_x": 1000 * get_start_points_bdvalues(100),
-        "solution_x": None,
-        "start_criterion": 1.943417e7,
-        "solution_criterion": 0,
-    },
-    "bratu_2d": {
-        "criterion": partial(bratu_2d, alpha=4),
-        "start_x": np.zeros(64),
-        "solution_x": None,
-        "start_criterion": 0.1560738,
-        "solution_criterion": 0,
-    },
-    "bratu_2d_t": {
-        "criterion": partial(bratu_2d, alpha=6.80812),
-        "start_x": np.zeros(64),
-        "solution_x": None,
-        "start_criterion": 0.4521311,
-        "solution_criterion": 1.853474e-5,
-    },
-    "bratu_3d": {
-        "criterion": partial(bratu_3d, alpha=6.80812),
-        "start_x": np.zeros(27),
-        "solution_x": None,
-        "start_criterion": 4.888529,
-        "solution_criterion": 0,
-    },
-    "brownale": {
-        "criterion": brown_almost_linear,
-        "start_x": 0.5 * np.ones(100),
-        "solution_x": None,
-        "start_criterion": 2.524757e5,
-        "solution_criterion": 0,
-    },
-    "broydn_3d": {
-        "criterion": broydn_3d,
-        "start_x": -np.ones(100),
-        "solution_x": None,
-        "start_criterion": 111,
-        "solution_criterion": 0,
-    },
-    "cbratu_2d": {
-        "criterion": cbratu_2d,
-        "start_x": np.zeros(2 * 5 * 5),
-        "solution_x": None,
-        "start_criterion": 0.4822531,
-        "solution_criterion": 0,
-    },
-    "broydn_bd": {
-        "criterion": broydn_bd,
-        "start_x": np.ones(100),
-        "solution_x": None,
-        "start_criterion": 2404,
-        "solution_criterion": 0,
-    },
-    "chandheq": {
-        "criterion": chandheq,
-        "start_x": np.arange(1, 101) / 100,
-        "solution_x": None,
-        "start_criterion": 6.923365,
-        "solution_criterion": 0,
-    },
-    "chemrcta": {
-        "criterion": chemrcta,
-        "start_x": np.ones(100),
-        "solution_x": None,
-        "start_criterion": 3.0935,
-        "solution_criterion": 0,
-        "lower_bounds": np.concatenate([np.zeros(50), 1e-6 * np.ones(50)]),
-    },
-    "chemrctb": {
-        "criterion": chemrctb,
-        "start_x": np.ones(100),
-        "solution_x": None,
-        "start_criterion": 1.446513,
-        "solution_criterion": 1.404424e-3,
-        "lower_bounds": 1e-6 * np.ones(100),
-    },
-    "chnrsbne": {
-        "criterion": chnrsbne,
-        "start_x": -np.ones(50),
-        "solution_x": None,
-        "start_criterion": 7635.84,
-        "solution_criterion": 0,
-    },
-    "drcavty1": {
-        "criterion": partial(drcavty, r=500),
-        "start_x": np.zeros(100),
-        "solution_x": None,
-        "start_criterion": 0.4513889,
-        "solution_criterion": 0,
-    },
-    "drcavty2": {
-        "criterion": partial(drcavty, r=1000),
-        "start_x": np.zeros(100),
-        "solution_x": None,
-        "start_criterion": 0.4513889,
-        "solution_criterion": 5.449602e-3,
-    },
-    "drcavty3": {
-        "criterion": partial(drcavty, r=4500),
-        "start_x": np.zeros(100),
-        "solution_x": None,
-        "start_criterion": 0.4513889,
-        "solution_criterion": 0,
-    },
-    "freurone": {
-        "criterion": freurone,
-        "start_x": np.concatenate([np.array([0.5, -2]), np.zeros(98)]),
-        "solution_x": None,
-        "start_criterion": 9.95565e4,
-        "solution_criterion": 1.196458e4,
-    },
-    "hatfldg": {
-        "criterion": hatfldg,
-        "start_x": np.ones(25),
-        "solution_x": None,
-        "start_criterion": 27,
-        "solution_criterion": 10,
-    },
-    "integreq": {
-        "criterion": integreq,
-        "start_x": np.arange(1, 101) / 101 * (np.arange(1, 101) / 101 - 1),
-        "solution_x": None,
-        "start_criterion": 0.5730503,
-        "solution_criterion": 0,
-    },
-    "msqrta": {
-        "criterion": msqrta,
-        "start_x": get_start_points_msqrta(10),
-        "solution_x": None,
-        "start_criterion": 212.7162,
-        "solution_criterion": 0,
-    },
-    "msqrtb": {
-        "criterion": msqrta,
-        "start_x": get_start_points_msqrta(10, flag=2),
-        "solution_x": None,
-        "start_criterion": 205.0753,
-        "solution_criterion": 0,
-    },
-    "penalty_1": {
-        "criterion": penalty_1,
-        "start_x": np.arange(1, 101),
-        "solution_x": None,
-        "start_criterion": 1.144806e11,
-        "solution_criterion": 9.025000e-9,
-    },
-    "penalty_2": {
-        "criterion": penalty_2,
-        "start_x": np.ones(100) * 0.5,
-        "solution_x": None,
-        "start_criterion": 1.591383e6,
-        "solution_criterion": 0.9809377,
-    },
-    "vardimne": {
-        "criterion": vardimne,
-        "start_x": 1 - np.arange(1, 101) / 100,
-        "solution_x": None,
-        "start_criterion": 1.310584e14,
-        "solution_criterion": 0,
-    },
-    "watsonne": {
-        "criterion": watson,
-        "start_x": np.zeros(31),
-        "solution_x": None,
-        "start_criterion": 30,
-        "solution_criterion": 0,
-    },
-    "yatpsq_1": {
-        "criterion": partial(yatpsq_1, dim_in=10),
-        "start_x": np.concatenate([np.ones(100) * 6, np.zeros(20)]),
-        "solution_x": None,
-        "start_criterion": 2.073643e6,
-        "solution_criterion": 0,
-    },
-    "yatpsq_2": {
-        "criterion": partial(yatpsq_2, dim_in=10),
-        "start_x": np.concatenate([np.ones(100) * 10, np.zeros(20)]),
-        "solution_x": None,
-        "start_criterion": 1.831687e5,
-        "solution_criterion": 0,
-    },
-    "arglale": {
-        "criterion": partial(linear_full_rank, dim_out=400),
-        "start_x": np.ones(100),
-        "solution_x": None,
-        "start_criterion": 700,
-        "solution_criterion": 300,
-    },
-    "arglble": {
-        "criterion": partial(linear_rank_one, dim_out=400),
-        "start_x": np.ones(100),
-        "solution_x": None,
-        "start_criterion": 5.460944e14,
-        "solution_criterion": 99.62547,
-    },
-}
-=======
-"""Define the medium scale CUTEst Benchmark Set.
-
-This benchmark set is contains 60 test cases for nonlinear least squares
-solvers. It was used to benchmark all modern model based non-linear
-derivative free least squares solvers (e.g. POUNDERS, DFOGN, DFOLS).
-
-The parameter dimensions are of medium scale, varying between 25 and 100.
-
-The benchmark set is based on Table 3 in Cartis and Roberts (2019).
-Implementation is based either on sources cited in the SIF files or
-where available, on AMPL implementaions available here:
-- https://vanderbei.princeton.edu/ampl/nlmodels/cute/index.html
-
-
-"""
-from functools import partial
-
-import numpy as np
-from estimagic.benchmarking.more_wild import brown_almost_linear
-from estimagic.benchmarking.more_wild import linear_full_rank
-from estimagic.benchmarking.more_wild import linear_rank_one
-from estimagic.benchmarking.more_wild import watson
-
-
-def argtrig(x):
-    dim_in = len(x)
-    fvec = (
-        dim_in
-        - np.sum(np.cos(x))
-        + np.arange(1, dim_in + 1) * (1 - np.cos(x) - np.sin(x))
-    )
-    return fvec
-
-
-def artif(x):
-    dim_in = len(x)
-    xvec = np.concatenate([[0], x, [0]])
-    fvec = np.zeros(dim_in)
-    for i in range(dim_in):
-        fvec[i] = -0.05 * (xvec[i + 1] + xvec[i + 2] + xvec[i]) + np.arctan(
-            np.sin(np.mod(i + 1, 100) * xvec[i + 1])
-        )
-    return fvec
-
-
-def arwhdne(x):
-    dim_in = len(x)
-    fvec = np.zeros(2 * (dim_in - 1))
-    fvec[: dim_in - 1] = x[:-1] ** 2 + x[-1] ** 2
-    fvec[dim_in - 1 :] = 4 * x[:-1] - 3
-    return fvec
-
-
-def bdvalues(x):
-    dim_in = len(x)
-    h = 1 / (dim_in + 1)
-    xvec = np.concatenate([[0], x, [0]])
-    fvec = np.zeros(dim_in)
-    for i in range(2, dim_in + 2):
-        fvec[i - 2] = (
-            -xvec[i - 2]
-            + 2 * xvec[i - 1]
-            - xvec[i]
-            + 0.5 * h**2 * (xvec[i - 1] + i * h + 1) ** 3
-        )
-    return fvec
-
-
-def bratu_2d(x, alpha):
-    x = x.reshape((int(np.sqrt(len(x))), int(np.sqrt(len(x)))))
-    p = x.shape[0] + 2
-    h = 1 / (p - 1)
-    c = h**2 * alpha
-    xvec = np.zeros((x.shape[0] + 2, x.shape[1] + 2))
-    xvec[1 : x.shape[0] + 1, 1 : x.shape[1] + 1] = x
-    fvec = np.zeros_like(x)
-    for i in range(2, p):
-        for j in range(2, p):
-            fvec[i - 2, j - 2] = (
-                4 * xvec[i - 1, j - 1]
-                - xvec[i, j - 1]
-                - xvec[i - 2, j - 1]
-                - xvec[i - 1, j]
-                - xvec[i - 1, j - 2]
-                - c * np.exp(xvec[i - 1, j - 1])
-            )
-    return fvec.flatten()
-
-
-def bratu_3d(x, alpha):
-    n = int(np.cbrt(len(x)))
-    x = x.reshape((n, n, n))
-    p = x.shape[0] + 2
-    h = 1 / (p - 1)
-    c = h**2 * alpha
-    xvec = np.zeros((x.shape[0] + 2, x.shape[1] + 2, x.shape[2] + 2))
-    xvec[1 : x.shape[0] + 1, 1 : x.shape[1] + 1, 1 : x.shape[2] + 1] = x
-    fvec = np.zeros_like(x)
-    for i in range(2, p):
-        for j in range(2, p):
-            for k in range(2, p):
-                fvec[i - 2, j - 2, k - 2] = (
-                    6 * xvec[i - 1, j - 1, k - 1]
-                    - xvec[i, j - 1, k - 1]
-                    - xvec[i - 2, j - 1, k - 1]
-                    - xvec[i - 1, j, k - 1]
-                    - xvec[i - 1, j - 2, k - 1]
-                    - xvec[i - 1, j - 1, k]
-                    - xvec[i - 1, j - 1, k - 2]
-                    - c * np.exp(xvec[i, j, k])
-                )
-    return fvec.flatten()
-
-
-def broydn_3d(x):
-    kappa_1 = 2
-    kappa_2 = 1
-    fvec = np.zeros_like(x)
-    fvec[0] = -2 * x[1] + kappa_2 + (3 - kappa_1 * x[0]) * x[0]
-    fvec[1 : len(x) - 1] = (
-        -x[:-2] - 2 * x[2:] + kappa_2 + (3 - kappa_1 * x[1:-1]) * x[1:-1]
-    )
-    fvec[-1] = -x[-2] + kappa_2 + (3 - kappa_1 * x[-1]) * x[-1]
-    return fvec
-
-
-def broydn_bd(x):
-    dim_in = len(x)
-    fvec = np.zeros(dim_in)
-    for i in range(1, 1 + dim_in):
-        ji = []
-        lb = np.max([1, i - 5])
-        ub = np.min([dim_in, i + 1])
-        for j in range(lb, ub + 1):
-            if j != i:
-                ji.append(j)
-        fvec[i - 1] = x[i - 1] * (2 + 5 * x[i - 1] ** 2) - np.sum(
-            x[np.array(ji) - 1] * (1 + x[np.array(ji) - 1])
-        )
-    return fvec
-
-
-def cbratu_2d(x):
-    n = int(np.sqrt(len(x) / 2))
-    x = x.reshape((2, n, n))
-    xvec = np.zeros((x.shape[0], x.shape[1] + 2, x.shape[2] + 2))
-    xvec[0, 1 : x.shape[1] + 1, 1 : x.shape[2] + 1] = x[0, :, :]
-    xvec[1, 1 : x.shape[1] + 1, 1 : x.shape[2] + 1] = x[1, :, :]
-    p = x.shape[1] + 2
-    h = 1 / (p - 1)
-    alpha = 5
-    c = h**2 * alpha
-    fvec = np.zeros_like(x)
-    for i in range(2, p):
-        for j in range(2, p):
-            fvec[0, i - 2, j - 2] = (
-                4 * xvec[0, i - 1, j - 1]
-                - xvec[0, i, j - 1]
-                - xvec[0, i - 2, j - 1]
-                - xvec[0, i - 1, j]
-                - xvec[0, i - 1, j - 2]
-                - c * np.exp(xvec[0, i - 1, j - 1]) * np.cos(xvec[0, i - 1, j - 1])
-            )
-            fvec[1, i - 2, j - 2] = (
-                4 * xvec[1, i - 1, j - 1]
-                - xvec[1, i, j - 1]
-                - xvec[1, i - 2, j - 1]
-                - xvec[1, i - 1, j]
-                - xvec[1, i - 1, j - 2]
-                - c * np.exp(xvec[1, i - 1, j - 1]) * np.sin(xvec[1, i - 1, j - 1])
-            )
-    return fvec.flatten()
-
-
-def chandheq(x):
-    dim_in = len(x)
-    constant = 1
-    w = np.ones(dim_in) / dim_in
-    h = np.ones(dim_in)
-    fvec = np.zeros(dim_in)
-    for i in range(dim_in):
-        fvec[i] = (-0.5 * constant * w * x[i] / (x[i] + x) * h[i] * h + h[i] - 1).sum()
-    return fvec
-
-
-def chemrcta(x):
-    dim_in = int(len(x) / 2)
-    x = x.reshape((2, dim_in))
-    # define the out vector
-    fvec = np.zeros(2 * dim_in)
-    # define some auxuliary params
-    pem = 1
-    peh = 5.0
-    d = 0.135
-    b = 0.5
-    beta = 2.0
-    gamma = 25.0
-    h = 1 / (dim_in - 1)
-    cu1 = -h * pem
-    cui1 = 1 / (h**2 * pem) + 1 / h
-    cui = -1 / h - 2 / (h**2 * pem)
-    ct1 = -h * peh
-    cti1 = 1 / (h**2 * peh) + 1 / h
-    cti = -beta - 1 / h - 2 / (h**2 * peh)
-    fvec[0] = cu1 * x[0, 1] - x[0, 0] + h * pem
-    fvec[1] = ct1 * x[1, 1] - x[1, 0] + h * peh
-    for i in range(2, dim_in):
-        fvec[i] = (
-            -d * x[0, i - 1] * np.exp(gamma - gamma / x[1, i - 1])
-            + (cui1) * x[0, i - 2]
-            + cui * x[0, i - 1]
-            + x[0, i] / (h**2 * pem)
-        )
-        fvec[dim_in - 2 + i] = (
-            b * d * x[0, i - 1] * np.exp(gamma - gamma / x[1, i - 1])
-            + beta * x[1, i - 1]
-            + cti1 * x[1, i - 2]
-            + cti * x[1, i - 1]
-            + x[1, i] / (h**2 * peh)
-        )
-    fvec[-2] = x[0, -1] - x[0, -2]
-    fvec[-1] = x[1, -1] - x[1, -2]
-    return fvec
-
-
-def chemrctb(x):
-    dim_in = int(len(x))
-    # define the out vector
-    fvec = np.zeros(dim_in)
-    # define some auxuliary params
-    pe = 5.0
-    d = 0.135
-    b = 0.5
-    gamma = 25.0
-    h = 1 / (dim_in - 1)
-    ct1 = -h * pe
-    cti1 = 1 / (h**2 * pe) + 1 / h
-    cti = -1 / h - 2 / (h**2 * pe)
-    fvec[0] = ct1 * x[1] - x[0] + h * pe
-    for i in range(2, dim_in):
-        fvec[i - 1] = (
-            d * (b + 1 - x[i - 1]) * np.exp(gamma - gamma / x[i - 1])
-            + cti1 * x[i - 2]
-            + cti * x[i - 1]
-            + x[i] / (h**2 * pe)
-        )
-    fvec[-1] = x[-1] - x[-2]
-    return fvec
-
-
-def chnrsbne(x):
-    alfa = np.array(
-        [
-            1.25,
-            1.40,
-            2.40,
-            1.40,
-            1.75,
-            1.20,
-            2.25,
-            1.20,
-            1.00,
-            1.10,
-            1.50,
-            1.60,
-            1.25,
-            1.25,
-            1.20,
-            1.20,
-            1.40,
-            0.50,
-            0.50,
-            1.25,
-            1.80,
-            0.75,
-            1.25,
-            1.40,
-            1.60,
-            2.00,
-            1.00,
-            1.60,
-            1.25,
-            2.75,
-            1.25,
-            1.25,
-            1.25,
-            3.00,
-            1.50,
-            2.00,
-            1.25,
-            1.40,
-            1.80,
-            1.50,
-            2.20,
-            1.40,
-            1.50,
-            1.25,
-            2.00,
-            1.50,
-            1.25,
-            1.40,
-            0.60,
-            1.50,
-        ]
-    )
-    dim_in = len(x)
-    fvec = np.zeros(2 * (dim_in - 1))
-    fvec[: dim_in - 1] = 4 * alfa[1:] * (x[:-1] - x[1:] ** 2)
-    fvec[dim_in - 1 :] = x[1:] - 1
-    return fvec
-
-
-def drcavty(x, r):
-    m = int(np.sqrt(len(x)))
-    x = x.reshape((m, m))
-    h = 1 / (m + 2)
-    xvec = np.zeros((m + 4, m + 4))
-    xvec[2 : m + 2, 2 : m + 2] = x
-    xvec[-2, :] = -h / 2
-    xvec[-1, :] = h / 2
-    fvec = np.zeros_like(x)
-    for i in range(m):
-        for j in range(m):
-            fvec[i, j] = (
-                20 * xvec[i + 2, j + 2]
-                - 8 * xvec[i + 1, j + 2]
-                - 8 * xvec[i + 3, j + 2]
-                - 8 * xvec[i + 2, j + 1]
-                - 8 * xvec[i + 2, j + 3]
-                + 2 * xvec[i + 1, j + 3]
-                + 2 * xvec[i + 3, j + 2]
-                + 2 * xvec[i + 1, j + 1]
-                + 2 * xvec[i + 3, j + 3]
-                + xvec[i, j + 2]
-                + xvec[i + 4, j + 2]
-                + xvec[i + 2, j]
-                + xvec[i + 2, j + 4]
-                + (r / 4)
-                * (xvec[i + 2, j + 3] - xvec[i + 2, j + 1])
-                * (
-                    xvec[i, j + 2]
-                    + xvec[i + 1, j + 1]
-                    + xvec[i + 1, j + 3]
-                    - 4 * xvec[i + 1, j + 2]
-                    - 4 * xvec[i + 3, j + 2]
-                    - xvec[i + 3, j + 2]
-                    - xvec[i + 3, j + 3]
-                    - xvec[i + 4, j + 2]
-                )
-                - (r / 4)
-                * (xvec[i + 3, j + 2] - xvec[i + 1, j + 2])
-                * (
-                    xvec[i + 2, j]
-                    + xvec[i + 1, j + 1]
-                    + xvec[i + 3, j + 1]
-                    - 4 * xvec[i + 2, j + 1]
-                    - 4 * xvec[i + 2, j + 3]
-                    - xvec[i + 1, j + 3]
-                    - xvec[i + 3, j + 3]
-                    - xvec[i + 2, j + 4]
-                )
-            )
-
-    return fvec.flatten()
-
-
-def freurone(x):
-    dim_in = len(x)
-    fvec = np.zeros((2, dim_in - 1))
-    for i in range(dim_in - 1):
-        fvec[0, i] = (5.0 - x[i + 1]) * x[i + 1] ** 2 + x[i] - 2 * x[i + 1] - 13.0
-        fvec[1, i] = (1.0 + x[i + 1]) * x[i + 1] ** 2 + x[i] - 14 * x[i + 1] - 29.0
-    return fvec.flatten()
-
-
-def hatfldg(x):
-    dim_in = len(x)
-    fvec = np.zeros(dim_in)
-    for i in range(1, dim_in - 1):
-        fvec[i - 1] = x[i] * (x[i - 1] - x[i + 1]) + x[i] - x[12] + 1
-    fvec[-2] = x[0] - x[12] + 1 - x[0] * x[1]
-    fvec[-1] = x[-1] - x[12] + 1 + x[-2] * x[-1]
-    return fvec
-
-
-def integreq(x):
-    dim_in = len(x)
-    h = 1 / (dim_in + 1)
-    t = np.arange(1, dim_in + 1) * h
-    xvec = np.concatenate([[0], x, [0]])
-    fvec = np.zeros_like(x)
-    for i in range(1, dim_in):
-        fvec[i - 1] = (
-            xvec[i]
-            + h
-            * (
-                (1 - t[i - 1]) * (t[:i] * (xvec[1 : i + 1] + t[:i] + 1) ** 3).sum()
-                + t[i - 1] * ((1 - t[i:]) * (xvec[i + 1 : -1] + t[i:] + 1) ** 3).sum()
-            )
-            / 2
-        )
-    fvec[-1] = (
-        xvec[-2]
-        + h
-        * (
-            (1 - t[-1]) * (t * (xvec[1:-1] + t + 1) ** 3).sum()
-            + t[-1] * ((1 - t[-1]) * (xvec[-2] + t[-1] + 1) ** 3)
-        )
-        / 2
-    )
-    return fvec
-
-
-def msqrta(x):
-    dim_in = int(np.sqrt(len(x)))
-    xmat = x.reshape((dim_in, dim_in))
-    bmat = 5 * xmat
-    amat = np.zeros((dim_in, dim_in))
-    for i in range(1, dim_in + 1):
-        for j in range(1, dim_in + 1):
-            amat[i - 1, j - 1] = (bmat[i - 1, :] * bmat[:, j - 1]).sum()
-    fmat = np.zeros((dim_in, dim_in))
-    for i in range(1, dim_in + 1):
-        for j in range(1, dim_in + 1):
-            fmat[i - 1, j - 1] = (xmat[i - 1, :] * xmat[:, j - 1]).sum() - amat[
-                i - 1, j - 1
-            ]
-    return fmat.flatten()
-
-
-def penalty_1(x, a=1e-5):
-    fvec = np.sqrt(a) * (x - 2)
-    fvec = np.concatenate([fvec, [x @ x - 1 / 4]])
-    return fvec
-
-
-def penalty_2(x, a=1e-10):
-    dim_in = len(x)
-    y = np.exp(np.arange(1, 2 * dim_in + 1) / 10) + np.exp(np.arange(2 * dim_in) / 10)
-    fvec = np.zeros(2 * dim_in)
-    fvec[0] = x[0] - 0.2
-    fvec[1:dim_in] = np.sqrt(a) * (
-        np.exp(x[1:] / 10) + np.exp(x[:-1] / 10) - y[1:dim_in]
-    )
-    fvec[dim_in:-1] = np.sqrt(a) * (np.exp(x[1:] / 10) - np.exp(-1 / 10))
     fvec[-1] = (np.arange(1, dim_in + 1)[::-1] * x**2).sum() - 1
     return fvec
 
@@ -1475,5 +736,4 @@
         "start_criterion": 5.460944e14,
         "solution_criterion": 99.62547,
     },
-}
->>>>>>> a307c249
+}