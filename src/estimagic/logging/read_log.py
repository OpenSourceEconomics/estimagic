--- conflicted
+++ resolved
@@ -53,24 +53,6 @@
     return start_params
 
 
-<<<<<<< HEAD
-=======
-def _load_database(path_or_database):
-    """Get an sqlalchemy.MetaDate object from path or database."""
-    res = {"path": None, "metadata": None, "fast_logging": False}
-    if isinstance(path_or_database, MetaData):
-        res = path_or_database
-    elif isinstance(path_or_database, (Path, str)):
-        path = Path(path_or_database)
-        if not path.exists():
-            raise FileNotFoundError(f"No such database file: {path}")
-        res = load_database(path=path)
-    else:
-        raise TypeError("path_or_database must be a path or sqlalchemy.MetaData object")
-    return res
-
-
->>>>>>> b651439e
 def read_steps_table(path_or_database):
     """Load the steps table.
 
