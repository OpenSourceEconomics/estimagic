"""Functions to generate, load, write to and read from databases.

The functions here are meant for internal use in estimagic, e.g. for logging during
the optimization and reading from the database in the dashboard. They do not require
detailed knowledge of databases in general but some knowledge of the schema
(e.g. table names) of the database we use for logging.

Therefore, users who simply want to read the database should use the functions in
``read_log.py`` instead.

"""
import io
import traceback
import warnings

import cloudpickle
import pandas as pd
import sqlalchemy as sql

from estimagic.exceptions import TableExistsError, get_traceback


class DataBase:
    """Class containing everything to work with a logging database.

    Importantly, the class is pickle-serializable which is important to share it across
    multiple processes.

    """

    def __init__(self, metadata, path, fast_logging, engine=None):
        self.metadata = metadata
        self.path = path
        self.fast_logging = fast_logging
        if isinstance(engine, sql.Engine):
            self.engine = engine
        else:
            self.engine = _create_engine(path, fast_logging)

    def __reduce__(self):
        return (DataBase, (self.metadata, self.path, self.fast_logging))


def load_database(path_or_database, fast_logging=False):
    """Load or create a database from a path and configure it for our needs.

    This is the only acceptable way of loading or creating a database in estimagic!

    Args:
        path (str or pathlib.Path): Path to the database.
        fast_logging (bool): If True, use unsafe optimizations to speed up the logging.
            If False, only use ultra safe optimizations.

    Returns:
        database (Database): Object containing everything to work with the
            database.

    """
    if isinstance(path_or_database, DataBase):
        out = path_or_database
    else:
        engine = _create_engine(path_or_database, fast_logging)
        metadata = sql.MetaData()
        _configure_reflect()
        metadata.reflect(engine)

        out = DataBase(
            metadata=metadata,
            path=path_or_database,
            fast_logging=fast_logging,
            engine=engine,
        )
    return out


def _create_engine(path, fast_logging):
    engine = sql.create_engine(f"sqlite:///{path}")
    _configure_engine(engine, fast_logging)
    return engine


def _configure_engine(engine, fast_logging):
    """Configure the sqlite engine.

    The two functions that configure the emission of the begin statement are taken from
    the sqlalchemy documentation the documentation: https://tinyurl.com/u9xea5z and are
    the recommended way of working around a bug in the pysqlite driver.

    The other function speeds up the write process. If fast_logging is False, it does so
    using only completely safe optimizations. Of fast_logging is True, it also uses
    unsafe optimizations.

    """

    @sql.event.listens_for(engine, "connect")
    def do_connect(dbapi_connection, connection_record):  # noqa: ARG001
        # disable pysqlite's emitting of the BEGIN statement entirely.
        # also stops it from emitting COMMIT before absolutely necessary.
        dbapi_connection.isolation_level = None

    @sql.event.listens_for(engine, "begin")
    def do_begin(conn):
        # emit our own BEGIN
        conn.exec_driver_sql("BEGIN DEFERRED")

    @sql.event.listens_for(engine, "connect")
    def set_sqlite_pragma(dbapi_connection, connection_record):  # noqa: ARG001
        cursor = dbapi_connection.cursor()
        cursor.execute("PRAGMA journal_mode = WAL")
        if fast_logging:
            cursor.execute("PRAGMA synchronous = OFF")
        else:
            cursor.execute("PRAGMA synchronous = NORMAL")
        cursor.close()


def make_optimization_iteration_table(database, if_exists="extend"):
    """Generate a table for information that is generated with each function evaluation.

    Args:
        database (DataBase): Bound metadata object.
        if_exists (str): What to do if the table already exists. Can be "extend",
            "replace" or "raise".

    Returns:
        database (sqlalchemy.MetaData):Bound metadata object with added table.

    """
    table_name = "optimization_iterations"
    _handle_existing_table(database, "optimization_iterations", if_exists)

    columns = [
        sql.Column("rowid", sql.Integer, primary_key=True),
        sql.Column("params", sql.PickleType(pickler=RobustPickler)),
        sql.Column("internal_derivative", sql.PickleType(pickler=RobustPickler)),
        sql.Column("timestamp", sql.Float),
        sql.Column("exceptions", sql.String),
        sql.Column("valid", sql.Boolean),
        sql.Column("hash", sql.String),
        sql.Column("value", sql.Float),
        sql.Column("step", sql.Integer),
        sql.Column("criterion_eval", sql.PickleType(pickler=RobustPickler)),
    ]

    sql.Table(
        table_name,
        database.metadata,
        *columns,
        sqlite_autoincrement=True,
        extend_existing=True,
    )

    database.metadata.create_all(database.engine)


def _handle_existing_table(database, table_name, if_exists):
    assert if_exists in ["replace", "extend", "raise"]

    if table_name in database.metadata.tables:
        if if_exists == "replace":
            database.metadata.tables[table_name].drop(database.engine)
        elif if_exists == "raise":
            raise TableExistsError(f"The table {table_name} already exists.")


def _configure_reflect():
    """Mark all BLOB dtypes as PickleType with our custom pickle reader.

    Code ist taken from the documentation: https://tinyurl.com/y7q287jr

    """

    @sql.event.listens_for(sql.Table, "column_reflect")
    def _setup_pickletype(inspector, table, column_info):  # noqa: ARG001
        if isinstance(column_info["type"], sql.BLOB):
            column_info["type"] = sql.PickleType(pickler=RobustPickler)


class RobustPickler:
    @staticmethod
    def loads(
        data,
        fix_imports=True,  # noqa: ARG004
        encoding="ASCII",  # noqa: ARG004
        errors="strict",  # noqa: ARG004
        buffers=None,  # noqa: ARG004
    ):
        """Robust pickle loading.

        We first try to unpickle the object with pd.read_pickle. This makes no
        difference for non-pandas objects but makes the de-serialization
        of pandas objects more robust across pandas versions. If that fails, we use
        cloudpickle. If that fails, we return None but do not raise an error.

        See: https://github.com/pandas-dev/pandas/issues/16474

        """
        try:
            res = pd.read_pickle(io.BytesIO(data), compression=None)
        except (KeyboardInterrupt, SystemExit):
            raise
        except Exception:
            try:
                res = cloudpickle.loads(data)
            except (KeyboardInterrupt, SystemExit):
                raise
            except Exception:
                res = None
                tb = get_traceback()
                warnings.warn(
                    f"Unable to read PickleType column from database:\n{tb}\n "
                    "The entry was replaced by None."
                )

        return res

    @staticmethod
    def dumps(
        obj, protocol=None, *, fix_imports=True, buffer_callback=None  # noqa: ARG004
    ):
        return cloudpickle.dumps(obj, protocol=protocol)


def make_steps_table(database, if_exists="extend"):
    table_name = "steps"
    _handle_existing_table(database, table_name, if_exists)
    columns = [
        sql.Column("rowid", sql.Integer, primary_key=True),
        sql.Column("type", sql.String),  # e.g. optimization
        sql.Column("status", sql.String),  # e.g. running
        sql.Column("n_iterations", sql.Integer),  # optional
        sql.Column(
            "name", sql.String
        ),  # e.g. "optimization-1", "exploration", not unique
    ]
    sql.Table(
        table_name,
        database.metadata,
        *columns,
        extend_existing=True,
        sqlite_autoincrement=True,
    )
    database.metadata.create_all(database.engine)


def make_optimization_problem_table(database, if_exists="extend"):
    table_name = "optimization_problem"
    _handle_existing_table(database, table_name, if_exists)

    columns = [
        sql.Column("rowid", sql.Integer, primary_key=True),
        sql.Column("direction", sql.String),
        sql.Column("params", sql.PickleType(pickler=RobustPickler)),
        sql.Column("algorithm", sql.PickleType(pickler=RobustPickler)),
        sql.Column("algo_options", sql.PickleType(pickler=RobustPickler)),
        sql.Column("numdiff_options", sql.PickleType(pickler=RobustPickler)),
        sql.Column("log_options", sql.PickleType(pickler=RobustPickler)),
        sql.Column("error_handling", sql.String),
        sql.Column("error_penalty", sql.PickleType(pickler=RobustPickler)),
        sql.Column("constraints", sql.PickleType(pickler=RobustPickler)),
        sql.Column("free_mask", sql.PickleType(pickler=RobustPickler)),
    ]

    sql.Table(
        table_name,
        database.metadata,
        *columns,
        extend_existing=True,
        sqlite_autoincrement=True,
    )

    database.metadata.create_all(database.engine)


# ======================================================================================


def update_row(data, rowid, table_name, database):
    table = database.metadata.tables[table_name]
    stmt = sql.update(table).where(table.c.rowid == rowid).values(**data)

    _execute_write_statement(stmt, database)


def append_row(data, table_name, database):
    """

    Args:
        data (dict): The keys correspond to columns in the database table.
        table_name (str): Name of the database table to which the row is added.
        database (DataBase): The database to which the row is added.

    """

    stmt = database.metadata.tables[table_name].insert().values(**data)

    _execute_write_statement(stmt, database)


def _execute_write_statement(statement, database):
    try:
        # this will automatically roll back the transaction if any exception is raised
        # and then raise the exception
        with database.engine.begin() as connection:
            connection.execute(statement)
    except (KeyboardInterrupt, SystemExit):
        raise
    except Exception:
        exception_info = traceback.format_exc()
        warnings.warn(
            f"Unable to write to database. The traceback was:\n\n{exception_info}"
        )


def read_new_rows(
    database,
    table_name,
    last_retrieved,
    return_type,
    limit=None,
    stride=1,
    step=None,
):
    """Read all iterations after last_retrieved up to a limit.

    Args:
        database (DataBase)
        table_name (str): name of the table to retrieve.
        last_retrieved (int): The last iteration that was retrieved.
        return_type (str): either "list_of_dicts" or "dict_of_lists".
        path (str or pathlib.Path): location of the database file. If the file does
            not exist, it will be created. Using a path is much slower than a
            MetaData object and we advise to only use it as a fallback.
        fast_logging (bool)
        limit (int): maximum number of rows to extract from the table.
        stride (int): Only return every n-th row. Default is every row (stride=1).
        step (int): Only return iterations that belong to step.

    Returns:
        result (return_type): up to limit rows after last_retrieved of the
            `table_name` table as `return_type`.
        int: The new last_retrieved value.

    """
    last_retrieved = int(last_retrieved)
    limit = int(limit) if limit is not None else limit

    table = database.metadata.tables[table_name]
    stmt = table.select().where(table.c.rowid > last_retrieved).limit(limit)
    conditions = [table.c.rowid > last_retrieved]

    if stride != 1:
        conditions.append(table.c.rowid % stride == 0)

    if step is not None:
        conditions.append(table.c.step == int(step))

    stmt = table.select().where(sql.and_(*conditions)).limit(limit)

    data = _execute_read_statement(database, table_name, stmt, return_type)

    if return_type == "list_of_dicts":
        new_last = data[-1]["rowid"] if data else last_retrieved
    else:
        new_last = data["rowid"][-1] if data["rowid"] else last_retrieved

    return data, new_last


def read_last_rows(
    database,
    table_name,
    n_rows,
    return_type,
    stride=1,
    step=None,
):
    """Read the last n_rows rows from a table.

    If a table has less than n_rows rows, the whole table is returned.

    Args:
        database (DataBase)
        table_name (str): name of the table to retrieve.
        n_rows (int): number of rows to retrieve.
        return_type (str): either "list_of_dicts" or "dict_of_lists".
        stride (int): Only return every n-th row. Default is every row (stride=1).
        step (int): Only return rows that belong to step.

    Returns:
        result (return_type): the last rows of the `table_name` table as `return_type`.

    """
    n_rows = int(n_rows)

    table = database.metadata.tables[table_name]

    conditions = []

    if stride != 1:
        conditions.append(table.c.rowid % stride == 0)

    if step is not None:
        conditions.append(table.c.step == int(step))

    if conditions:
        stmt = (
            table.select()
            .order_by(table.c.rowid.desc())
            .where(sql.and_(*conditions))
            .limit(n_rows)
        )
    else:
        stmt = table.select().order_by(table.c.rowid.desc()).limit(n_rows)

    reversed_ = _execute_read_statement(database, table_name, stmt, return_type)
    if return_type == "list_of_dicts":
        out = reversed_[::-1]
    else:
        out = {key: val[::-1] for key, val in reversed_.items()}

    return out


def read_specific_row(database, table_name, rowid, return_type):
    """Read a specific row from a table.

    Args:
        database (sqlalchemy.MetaData)
        table_name (str): name of the table to retrieve.
        n_rows (int): number of rows to retrieve.
        return_type (str): either "list_of_dicts" or "dict_of_lists".

    Returns:
        dict or list: The requested row from the database.

    """
    rowid = int(rowid)
    table = database.metadata.tables[table_name]
    stmt = table.select().where(table.c.rowid == rowid)
    data = _execute_read_statement(database, table_name, stmt, return_type)
    return data


def read_table(database, table_name, return_type):
    table = database.metadata.tables[table_name]
    stmt = table.select()
    data = _execute_read_statement(database, table_name, stmt, return_type)
    return data


def _execute_read_statement(database, table_name, statement, return_type):
    try:
        with database.engine.begin() as connection:
            raw_result = list(connection.execute(statement))
    except (KeyboardInterrupt, SystemExit):
        raise
    except Exception:
        exception_info = traceback.format_exc()
        warnings.warn(
            "Unable to read {table_name} from database. Try again later. The traceback "
            f"was: \n\n{exception_info}"
        )
        # if we only want to warn we must provide a raw_result to be processed below.
        raw_result = []

    columns = database.metadata.tables[table_name].columns.keys()

    if return_type == "list_of_dicts":
        result = [dict(zip(columns, row)) for row in raw_result]

    elif return_type == "dict_of_lists":
        raw_result = transpose_nested_list(raw_result)
        result = dict(zip(columns, raw_result))
        if result == {}:
            result = {col: [] for col in columns}
    else:
        raise NotImplementedError(
            "The return_type must be 'list_of_dicts' or 'dict_of_lists', "
            f"not {return_type}."
        )

    return result


# ======================================================================================


def transpose_nested_list(nested_list):
    """Transpose a list of lists.

    Args:
        nested_list (list): Nested list where all sublists have the same length.

    Returns:
        list

    Examples:
        >>> transpose_nested_list([[1, 2], [3, 4]])
        [[1, 3], [2, 4]]

    """
    return list(map(list, zip(*nested_list)))


def list_of_dicts_to_dict_of_lists(list_of_dicts):
    """Convert a list of dicts to a dict of lists.

    Args:
        list_of_dicts (list): List of dictionaries. All dictionaries have the same keys.

    Returns:
        dict

    Examples:
        >>> list_of_dicts_to_dict_of_lists([{"a": 1, "b": 2}, {"a": 3, "b": 4}])
        {'a': [1, 3], 'b': [2, 4]}

    """
    return {k: [dic[k] for dic in list_of_dicts] for k in list_of_dicts[0]}


def dict_of_lists_to_list_of_dicts(dict_of_lists):
    """Convert a dict of lists to a list of dicts.

    Args:
        dict_of_lists (dict): Dictionary of lists where all lists have the same length.

    Returns:
        list

    Examples:

        >>> dict_of_lists_to_list_of_dicts({'a': [1, 3], 'b': [2, 4]})
        [{'a': 1, 'b': 2}, {'a': 3, 'b': 4}]

    """
<<<<<<< HEAD
    return [dict(zip(dict_of_lists, t)) for t in zip(*dict_of_lists.values())]
=======
    return [dict(zip(dict_of_lists, t)) for t in zip(*dict_of_lists.values())]


def _configure_engine(engine, fast_logging):
    """Configure the sqlite engine.

    The two functions that configure the emission of the begin statement are taken from
    the sqlalchemy documentation the documentation:
    https://tinyurl.com/u9xea5z
    and are
    the recommended way of working around a bug in the pysqlite driver.

    The other function speeds up the write process. If fast_logging is False, it does so
    using only completely safe optimizations. Of fast_logging is True, it also uses
    unsafe optimizations.

    """

    @event.listens_for(engine, "connect")
    def do_connect(dbapi_connection, connection_record):  # noqa: ARG001
        # disable pysqlite's emitting of the BEGIN statement entirely.
        # also stops it from emitting COMMIT before absolutely necessary.
        dbapi_connection.isolation_level = None

    @event.listens_for(engine, "begin")
    def do_begin(conn):
        # emit our own BEGIN
        conn.execute("BEGIN DEFERRED")

    @event.listens_for(engine, "connect")
    def set_sqlite_pragma(dbapi_connection, connection_record):  # noqa: ARG001
        cursor = dbapi_connection.cursor()
        cursor.execute("PRAGMA journal_mode = WAL")
        if fast_logging:
            cursor.execute("PRAGMA synchronous = OFF")
        else:
            cursor.execute("PRAGMA synchronous = NORMAL")
        cursor.close()


def _configure_reflect():
    """Mark all BLOB dtypes as PickleType with our custom pickle reader.

    Code ist taken from the documentation: https://tinyurl.com/y7q287jr

    """

    @event.listens_for(Table, "column_reflect")
    def _setup_pickletype(inspector, table, column_info):  # noqa: ARG001
        if isinstance(column_info["type"], BLOB):
            column_info["type"] = PickleType(pickler=RobustPickler)


class RobustPickler:
    @staticmethod
    def loads(
        data,
        fix_imports=True,  # noqa: ARG004
        encoding="ASCII",  # noqa: ARG004
        errors="strict",  # noqa: ARG004
        buffers=None,  # noqa: ARG004
    ):
        """Robust pickle loading.

        We first try to unpickle the object with pd.read_pickle. This makes no
        difference for non-pandas objects but makes the de-serialization
        of pandas objects more robust across pandas versions. If that fails, we use
        cloudpickle. If that fails, we return None but do not raise an error.

        See: https://github.com/pandas-dev/pandas/issues/16474

        """
        try:
            res = pd.read_pickle(io.BytesIO(data), compression=None)
        except (KeyboardInterrupt, SystemExit):
            raise
        except Exception:
            try:
                res = cloudpickle.loads(data)
            except (KeyboardInterrupt, SystemExit):
                raise
            except Exception:
                res = None
                tb = get_traceback()
                warnings.warn(
                    f"Unable to read PickleType column from database:\n{tb}\n "
                    "The entry was replaced by None."
                )

        return res

    @staticmethod
    def dumps(
        obj, protocol=None, *, fix_imports=True, buffer_callback=None  # noqa: ARG004
    ):
        return cloudpickle.dumps(obj, protocol=protocol)
>>>>>>> b651439e
<|MERGE_RESOLUTION|>--- conflicted
+++ resolved
@@ -32,10 +32,10 @@
         self.metadata = metadata
         self.path = path
         self.fast_logging = fast_logging
-        if isinstance(engine, sql.Engine):
+        if engine is None:
+            self.engine = _create_engine(path, fast_logging)
+        else:
             self.engine = engine
-        else:
-            self.engine = _create_engine(path, fast_logging)
 
     def __reduce__(self):
         return (DataBase, (self.metadata, self.path, self.fast_logging))
@@ -535,103 +535,4 @@
         [{'a': 1, 'b': 2}, {'a': 3, 'b': 4}]
 
     """
-<<<<<<< HEAD
-    return [dict(zip(dict_of_lists, t)) for t in zip(*dict_of_lists.values())]
-=======
-    return [dict(zip(dict_of_lists, t)) for t in zip(*dict_of_lists.values())]
-
-
-def _configure_engine(engine, fast_logging):
-    """Configure the sqlite engine.
-
-    The two functions that configure the emission of the begin statement are taken from
-    the sqlalchemy documentation the documentation:
-    https://tinyurl.com/u9xea5z
-    and are
-    the recommended way of working around a bug in the pysqlite driver.
-
-    The other function speeds up the write process. If fast_logging is False, it does so
-    using only completely safe optimizations. Of fast_logging is True, it also uses
-    unsafe optimizations.
-
-    """
-
-    @event.listens_for(engine, "connect")
-    def do_connect(dbapi_connection, connection_record):  # noqa: ARG001
-        # disable pysqlite's emitting of the BEGIN statement entirely.
-        # also stops it from emitting COMMIT before absolutely necessary.
-        dbapi_connection.isolation_level = None
-
-    @event.listens_for(engine, "begin")
-    def do_begin(conn):
-        # emit our own BEGIN
-        conn.execute("BEGIN DEFERRED")
-
-    @event.listens_for(engine, "connect")
-    def set_sqlite_pragma(dbapi_connection, connection_record):  # noqa: ARG001
-        cursor = dbapi_connection.cursor()
-        cursor.execute("PRAGMA journal_mode = WAL")
-        if fast_logging:
-            cursor.execute("PRAGMA synchronous = OFF")
-        else:
-            cursor.execute("PRAGMA synchronous = NORMAL")
-        cursor.close()
-
-
-def _configure_reflect():
-    """Mark all BLOB dtypes as PickleType with our custom pickle reader.
-
-    Code ist taken from the documentation: https://tinyurl.com/y7q287jr
-
-    """
-
-    @event.listens_for(Table, "column_reflect")
-    def _setup_pickletype(inspector, table, column_info):  # noqa: ARG001
-        if isinstance(column_info["type"], BLOB):
-            column_info["type"] = PickleType(pickler=RobustPickler)
-
-
-class RobustPickler:
-    @staticmethod
-    def loads(
-        data,
-        fix_imports=True,  # noqa: ARG004
-        encoding="ASCII",  # noqa: ARG004
-        errors="strict",  # noqa: ARG004
-        buffers=None,  # noqa: ARG004
-    ):
-        """Robust pickle loading.
-
-        We first try to unpickle the object with pd.read_pickle. This makes no
-        difference for non-pandas objects but makes the de-serialization
-        of pandas objects more robust across pandas versions. If that fails, we use
-        cloudpickle. If that fails, we return None but do not raise an error.
-
-        See: https://github.com/pandas-dev/pandas/issues/16474
-
-        """
-        try:
-            res = pd.read_pickle(io.BytesIO(data), compression=None)
-        except (KeyboardInterrupt, SystemExit):
-            raise
-        except Exception:
-            try:
-                res = cloudpickle.loads(data)
-            except (KeyboardInterrupt, SystemExit):
-                raise
-            except Exception:
-                res = None
-                tb = get_traceback()
-                warnings.warn(
-                    f"Unable to read PickleType column from database:\n{tb}\n "
-                    "The entry was replaced by None."
-                )
-
-        return res
-
-    @staticmethod
-    def dumps(
-        obj, protocol=None, *, fix_imports=True, buffer_callback=None  # noqa: ARG004
-    ):
-        return cloudpickle.dumps(obj, protocol=protocol)
->>>>>>> b651439e
+    return [dict(zip(dict_of_lists, t)) for t in zip(*dict_of_lists.values())]