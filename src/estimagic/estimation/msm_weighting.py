--- conflicted
+++ resolved
@@ -24,13 +24,8 @@
         moment_kwargs (dict): Additional keyword arguments for calculate_moments.
         bootstrap_kwargs (dict): Additional keyword arguments that govern the
             bootstrapping. Allowed arguments are "n_draws", "seed", "n_cores",
-<<<<<<< HEAD
             "batch_evaluator", "weights", "cluster_by" and "error_handling".
             For details see the bootstrap function.
-=======
-            "batch_evaluator", "cluster_by" and "error_handling". For details see the
-            bootstrap function.
->>>>>>> 3fba00e1
 
     Returns:
         pandas.DataFrame or numpy.ndarray: The covariance matrix of the moment
@@ -44,10 +39,7 @@
         "n_draws",
         "seed",
         "batch_evaluator",
-<<<<<<< HEAD
         "weights",
-=======
->>>>>>> 3fba00e1
         "cluster_by",
         "error_handling",
         "existing_result",
