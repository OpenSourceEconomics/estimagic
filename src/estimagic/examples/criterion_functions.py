<<<<<<< HEAD
import numpy as np
import pandas as pd

# ======================================================================================
# Define criterion functions
# ======================================================================================


def trid_scalar_criterion(params):
    """Implement Trid function.
    Function description: https://www.sfu.ca/~ssurjano/trid.html

    Args:
        params (pd.DataFrame): Must have the column "value" containing
        input values for parameters. Accepts arbitrary numbers of input values.

    Returns:
        int: Trid function output.
    """
    x = params["value"].to_numpy()
    return ((params["value"] - 1) ** 2).sum() - (params["value"][1:] * x[:-1]).sum()


def trid_gradient(params):
    """Calculate gradient of trid function.

    Args:
        params(pandas.DataFrame): Must have the column "value" containing
        input values for parameters. Accepts arbitrary numbers of input values.

    Returns:
        np.ndarray: gradient of trid function.
    """
    x = params["value"].to_numpy()
    l1 = np.insert(x, 0, 0)
    l1 = np.delete(l1, [-1])
    l2 = np.append(x, 0)
    l2 = np.delete(l2, [0])
    return 2 * (x - 1) - l1 - l2


def trid_criterion_and_gradient(params):
    """Implement Trid function and calculate gradient.

    Args:
        params (pd.DataFrame): Must have the column "value" containing
        input values for parameters. Accepts arbitrary numbers of input values.

    Returns:
        int: trid function output.
        np.ndarray: gradient of trid function.
    """
    val = trid_scalar_criterion(params)
    grad = trid_gradient(params)
    return val, grad


def trid_dict_criterion(params):
    """Implement trid function.

    Args:
        params(pandas.DataFrame): Must have the column "value" containing
        input values for parameters. Accepts arbitrary numbers of input values.

    Returns:
        Dictionary with the following entries:
        "value" (a scalar float): trid function output.
    """
    out = {
        "value": trid_scalar_criterion(params),
    }
    return out


def rotated_hyper_ellipsoid_scalar_criterion(params):
    """Implement Rotated Hyper Ellipsoid function.
    Function description: https://www.sfu.ca/~ssurjano/rothyp.html.

    Args:
        params (pd.DataFrame): Must have the column "value" containing
        input values for parameters. Accepts arbitrary numbers of input values.

    Returns:
        int: Rotated Hyper Ellipsoid function output.
    """
    return rotated_hyper_ellipsoid_contributions(params).sum()


def rotated_hyper_ellipsoid_gradient(params):
    """Calculate gradient of rotated_hyper_ellipsoid function.

    Args:
        params(pandas.DataFrame): Must have the column "value" containing
        input values for parameters. Accepts arbitrary numbers of input values.

    Returns:
        np.ndarray: gradient of rotated hyper ellipsoid function.
    """
    x = params["value"].to_numpy()
    return np.arange(2 * len(x), 0, -2) * x


def rotated_hyper_ellipsoid_criterion_and_gradient(params):
    """Implement Rotated Hyper Ellipsoid function and calculate gradient.

    Args:
        params (pd.DataFrame): Must have the column "value" containing
        input values for parameters. Accepts arbitrary numbers of input values.

    Returns:
        int: Rotated Hyper Ellipsoid function output.
        np.ndarray: gradient of rotated hyper ellipsoid function.
    """
    val = rotated_hyper_ellipsoid_scalar_criterion(params)
    grad = rotated_hyper_ellipsoid_gradient(params)
    return val, grad


def rotated_hyper_ellipsoid_contributions(params):
    """Compute contributions of Rotated Hyper Ellipsoid function.

    Args:
        params (pd.DataFrame): Must have the column "value" containing
        input values for parameters. Accepts arbitrary numbers of input values.

    Returns:
        np.ndarray: array with contributions of function output as elements.
    """
    x = params["value"].to_numpy()
    dim = len(params)
    out = np.zeros(dim)
    for i in range(dim):
        out[i] = (x[: i + 1] ** 2).sum()
    return out


def rotated_hyper_ellipsoid_dict_criterion(params):
    """Implement Rotated Hyper Ellipsoid function and compute
        contributions and root_contributions.

    Args:
        params(pandas.DataFrame): Must have the column "value" containing
        input values for parameters. Accepts arbitrary numbers of input values.

    Returns:
        Dictionary with the following entries:
        "value" (a scalar float): rotated hyper ellipsoid function output.
        "contributions" (np.ndarray): array with contributions of function output
        as elements.
        "root_contributions" (np.ndarray): array with root of contributions of
        function output as elements.
    """
    contribs = rotated_hyper_ellipsoid_contributions(params)
    out = _out_dict_from_contribs(contribs)
    return out


def rosenbrock_scalar_criterion(params):
    """Implement Rosenbrock function.
    Function description: https://www.sfu.ca/~ssurjano/rosen.html

    Args:
        params (pd.DataFrame): Must have the column "value" containing
        input values for parameters. Accepts arbitrary numbers of input values.

    Returns:
        int: Rosenbrock function output.
    """
    return rosenbrock_contributions(params).sum()


def rosenbrock_gradient(params):
    """Calculate gradient of rosenbrock function.

    Args:
        params(pandas.DataFrame): Must have the column "value" containing
        input values for parameters. Accepts arbitrary numbers of input values.

    Returns:
        np.ndarray: gradient of rosenbrock function.
    """
    x = params["value"].to_numpy()
    l1 = np.delete(x, [-1])
    l1 = np.append(l1, 0)
    l2 = np.insert(x, 0, 0)
    l2 = np.delete(l2, [1])
    l3 = np.insert(x, 0, 0)
    l3 = np.delete(l3, [-1])
    l4 = np.delete(x, [0])
    l4 = np.append(l4, 0)
    l5 = np.full((len(params["value"]) - 1), 2)
    l5 = np.append(l5, 0)
    return 100 * (4 * (l1 ** 3) + 2 * l2 - 2 * (l3 ** 2) - 4 * (l4 * x)) + 2 * l1 - l5


def rosenbrock_criterion_and_gradient(params):
    """Implement rosenbrock function and calculate gradient.

    Args:
        params (pd.DataFrame): Must have the column "value" containing
        input values for parameters. Accepts arbitrary numbers of input values.

    Returns:
        int: rosenbrock function output.
        np.ndarray: gradient of rosenbrock function.
    """
    return rosenbrock_scalar_criterion(params), rosenbrock_gradient(params)


def rosenbrock_contributions(params):
    """Compute contributions of rosenbrock function.

    Args:
        params (pd.DataFrame): Must have the column "value" containing
        input values for parameters. Accepts arbitrary numbers of input values.

    Returns:
        np.ndarray: array with contributions of function output as elements.
    """
    x = params["value"].to_numpy()
    dim = len(params)
    out = np.zeros(dim)
    for i in range(dim - 1):
        out[i] = ((x[i + 1] - x[i] ** 2) ** 2) * 100 + ((x[i] - 1) ** 2)
    return out


def rosenbrock_dict_criterion(params):
    """Implement Rosenbrock function and compute
        contributions and root_contributions.

    Args:
        params(pandas.DataFrame): Must have the column "value" containing
        input values for parameters. Accepts arbitrary numbers of input values.

    Returns:
        Dictionary with the following entries:
        "value" (a scalar float): Rosenbrock function value.
        "contributions" (np.ndarray): array with contributions of function output
        as elements.
        "root_contributions" (np.ndarray): array with root of contributions of
        function output as elements.
    """
    contribs = rosenbrock_contributions(params)
    out = _out_dict_from_contribs(contribs)
    return out


def sos_dict_criterion(params):
    """Calculate the sum of squares function and compute
        contributions and root_contributions.

    Args:
        params(pandas.DataFrame): Must have the column "value" containing
        input values for parameters. Accepts arbitrary numbers of input values.

    Returns:
        Dictionary with the following entries:
        "value" (a scalar float): sum of squares function value.
        "contributions" (np.ndarray): array with contributions of function output
        as elements.
        "root_contributions" (np.ndarray): array with root of contributions of
        function output as elements.

    """
    root_contribs = params["value"].to_numpy()
    out = _out_dict_from_root_contribs(root_contribs)
    return out


def sos_dict_criterion_with_pd_objects(params):
    """Calculate the sum of squares function and compute
        contributions and root_contributions as pandas objects.

    Args:
        params(pandas.DataFrame): Must have the column "value" containing
        input values for parameters. Accepts arbitrary numbers of input values.

    Returns:
        Dictionary with the following pandas object entries:
        "value" (a scalar float): sum of squares function value.
        "contributions" (np.ndarray): array with contributions of function output
        as elements.
        "root_contributions" (np.ndarray): array with root of contributions of
        function output as elements.

    """
    out = sos_dict_criterion(params)
    out["contributions"] = pd.Series(out["contributions"])
    out["root_contributions"] = pd.Series(out["root_contributions"])

    return out


def sos_scalar_criterion(params):
    """Calculate the sum of squares."""
    return (params["value"].to_numpy() ** 2).sum()


def sos_gradient(params):
    """Calculate the gradient of the sum of squares function."""
    return 2 * params["value"].to_numpy()


def sos_jacobian(params):
    """Calculate the Jacobian of the sum of squares function."""
    return np.diag(2 * params["value"])


def sos_ls_jacobian(params):
    return np.eye(len(params))


def sos_pandas_gradient(params):
    """Calculate the gradient of the sum of squares function."""
    return 2 * params["value"]


def sos_pandas_jacobian(params):
    """Calculate the Jacobian of the sum of squares function."""
    return pd.DataFrame(np.diag(2 * params["value"]))


def sos_criterion_and_gradient(params):
    """Calculate sum of squares criterion value and gradient."""
    x = params["value"].to_numpy()
    return (x ** 2).sum(), 2 * x


def sos_criterion_and_jacobian(params):
    """Calculate sum of squares criterion value and Jacobian."""
    x = params["value"].to_numpy()
    return {"contributions": x ** 2, "value": (x ** 2).sum()}, np.diag(2 * x)


def sos_dict_derivative(params):
    x = params["value"].to_numpy()

    out = {
        "value": 2 * x,
        "contributions": np.diag(2 * x),
        "root_contributions": np.eye(len(x)),
    }
    return out


def sos_dict_derivative_with_pd_objects(params):
    dict_np = sos_dict_derivative(params)
    out = {
        "value": pd.Series(dict_np["value"]),
        "contributions": pd.DataFrame(dict_np["contributions"]),
        "root_contributions": pd.DataFrame(dict_np["root_contributions"]),
    }
    return out


def sos_double_dict_criterion_and_derivative_with_pd_objects(params):
    val = sos_dict_criterion_with_pd_objects(params)
    deriv = sos_dict_derivative_with_pd_objects(params)
    return val, deriv


def _out_dict_from_root_contribs(root_contribs):
    contribs = root_contribs ** 2
    out = {
        "value": contribs.sum(),
        "contributions": contribs,
        "root_contributions": root_contribs,
    }
    return out


def _out_dict_from_contribs(contribs):
    out = {
        "value": contribs.sum(),
        "contributions": contribs,
        "root_contributions": np.sqrt(contribs),
    }
    return out
=======
import numpy as np
import pandas as pd

# ======================================================================================
# Define criterion functions
# ======================================================================================


def trid_scalar_criterion(params):
    """Implement Trid function.
    Function description: https://www.sfu.ca/~ssurjano/trid.html

    Args:
        params (pd.DataFrame): Must have the column "value" containing
        input values for parameters. Accepts arbitrary numbers of input values.

    Returns:
        int: Trid function output.
    """
    x = params["value"].to_numpy()
    return ((params["value"] - 1) ** 2).sum() - (params["value"][1:] * x[:-1]).sum()


def trid_gradient(params):
    """Calculate gradient of trid function.

    Args:
        params(pandas.DataFrame): Must have the column "value" containing
        input values for parameters. Accepts arbitrary numbers of input values.

    Returns:
        np.ndarray: gradient of trid function.
    """
    x = params["value"].to_numpy()
    l1 = np.insert(x, 0, 0)
    l1 = np.delete(l1, [-1])
    l2 = np.append(x, 0)
    l2 = np.delete(l2, [0])
    return 2 * (x - 1) - l1 - l2


def trid_criterion_and_gradient(params):
    """Implement Trid function and calculate gradient.

    Args:
        params (pd.DataFrame): Must have the column "value" containing
        input values for parameters. Accepts arbitrary numbers of input values.

    Returns:
        int: trid function output.
        np.ndarray: gradient of trid function.
    """
    val = trid_scalar_criterion(params)
    grad = trid_gradient(params)
    return val, grad


def trid_dict_criterion(params):
    """Implement trid function.

    Args:
        params(pandas.DataFrame): Must have the column "value" containing
        input values for parameters. Accepts arbitrary numbers of input values.

    Returns:
        Dictionary with the following entries:
        "value" (a scalar float): trid function output.
    """
    out = {
        "value": trid_scalar_criterion(params),
    }
    return out


def rotated_hyper_ellipsoid_scalar_criterion(params):
    """Implement Rotated Hyper Ellipsoid function.
    Function description: https://www.sfu.ca/~ssurjano/rothyp.html.

    Args:
        params (pd.DataFrame): Must have the column "value" containing
        input values for parameters. Accepts arbitrary numbers of input values.

    Returns:
        int: Rotated Hyper Ellipsoid function output.
    """
    return rotated_hyper_ellipsoid_contributions(params).sum()


def rotated_hyper_ellipsoid_gradient(params):
    """Calculate gradient of rotated_hyper_ellipsoid function.

    Args:
        params(pandas.DataFrame): Must have the column "value" containing
        input values for parameters. Accepts arbitrary numbers of input values.

    Returns:
        np.ndarray: gradient of rotated hyper ellipsoid function.
    """
    x = params["value"].to_numpy()
    return np.arange(2 * len(x), 0, -2) * x


def rotated_hyper_ellipsoid_criterion_and_gradient(params):
    """Implement Rotated Hyper Ellipsoid function and calculate gradient.

    Args:
        params (pd.DataFrame): Must have the column "value" containing
        input values for parameters. Accepts arbitrary numbers of input values.

    Returns:
        int: Rotated Hyper Ellipsoid function output.
        np.ndarray: gradient of rotated hyper ellipsoid function.
    """
    val = rotated_hyper_ellipsoid_scalar_criterion(params)
    grad = rotated_hyper_ellipsoid_gradient(params)
    return val, grad


def rotated_hyper_ellipsoid_contributions(params):
    """Compute contributions of Rotated Hyper Ellipsoid function.

    Args:
        params (pd.DataFrame): Must have the column "value" containing
        input values for parameters. Accepts arbitrary numbers of input values.

    Returns:
        np.ndarray: array with contributions of function output as elements.
    """
    x = params["value"].to_numpy()
    dim = len(params)
    out = np.zeros(dim)
    for i in range(dim):
        out[i] = (x[: i + 1] ** 2).sum()
    return out


def rotated_hyper_ellipsoid_dict_criterion(params):
    """Implement Rotated Hyper Ellipsoid function and compute
        contributions and root_contributions.

    Args:
        params(pandas.DataFrame): Must have the column "value" containing
        input values for parameters. Accepts arbitrary numbers of input values.

    Returns:
        Dictionary with the following entries:
        "value" (a scalar float): rotated hyper ellipsoid function output.
        "contributions" (np.ndarray): array with contributions of function output
        as elements.
        "root_contributions" (np.ndarray): array with root of contributions of
        function output as elements.
    """
    contribs = rotated_hyper_ellipsoid_contributions(params)
    out = _out_dict_from_contribs(contribs)
    return out


def rosenbrock_scalar_criterion(params):
    """Implement Rosenbrock function.
    Function description: https://www.sfu.ca/~ssurjano/rosen.html

    Args:
        params (pd.DataFrame): Must have the column "value" containing
        input values for parameters. Accepts arbitrary numbers of input values.

    Returns:
        int: Rosenbrock function output.
    """
    return rosenbrock_contributions(params).sum()


def rosenbrock_gradient(params):
    """Calculate gradient of rosenbrock function.

    Args:
        params(pandas.DataFrame): Must have the column "value" containing
        input values for parameters. Accepts arbitrary numbers of input values.

    Returns:
        np.ndarray: gradient of rosenbrock function.
    """
    x = params["value"].to_numpy()
    l1 = np.delete(x, [-1])
    l1 = np.append(l1, 0)
    l2 = np.insert(x, 0, 0)
    l2 = np.delete(l2, [1])
    l3 = np.insert(x, 0, 0)
    l3 = np.delete(l3, [-1])
    l4 = np.delete(x, [0])
    l4 = np.append(l4, 0)
    l5 = np.full((len(params["value"]) - 1), 2)
    l5 = np.append(l5, 0)
    return 100 * (4 * (l1**3) + 2 * l2 - 2 * (l3**2) - 4 * (l4 * x)) + 2 * l1 - l5


def rosenbrock_criterion_and_gradient(params):
    """Implement rosenbrock function and calculate gradient.

    Args:
        params (pd.DataFrame): Must have the column "value" containing
        input values for parameters. Accepts arbitrary numbers of input values.

    Returns:
        int: rosenbrock function output.
        np.ndarray: gradient of rosenbrock function.
    """
    return rosenbrock_scalar_criterion(params), rosenbrock_gradient(params)


def rosenbrock_contributions(params):
    """Compute contributions of rosenbrock function.

    Args:
        params (pd.DataFrame): Must have the column "value" containing
        input values for parameters. Accepts arbitrary numbers of input values.

    Returns:
        np.ndarray: array with contributions of function output as elements.
    """
    x = params["value"].to_numpy()
    dim = len(params)
    out = np.zeros(dim)
    for i in range(dim - 1):
        out[i] = ((x[i + 1] - x[i] ** 2) ** 2) * 100 + ((x[i] - 1) ** 2)
    return out


def rosenbrock_dict_criterion(params):
    """Implement Rosenbrock function and compute
        contributions and root_contributions.

    Args:
        params(pandas.DataFrame): Must have the column "value" containing
        input values for parameters. Accepts arbitrary numbers of input values.

    Returns:
        Dictionary with the following entries:
        "value" (a scalar float): Rosenbrock function value.
        "contributions" (np.ndarray): array with contributions of function output
        as elements.
        "root_contributions" (np.ndarray): array with root of contributions of
        function output as elements.
    """
    contribs = rosenbrock_contributions(params)
    out = _out_dict_from_contribs(contribs)
    return out


def sos_dict_criterion(params):
    """Calculate the sum of squares function and compute
        contributions and root_contributions.

    Args:
        params(pandas.DataFrame): Must have the column "value" containing
        input values for parameters. Accepts arbitrary numbers of input values.

    Returns:
        Dictionary with the following entries:
        "value" (a scalar float): sum of squares function value.
        "contributions" (np.ndarray): array with contributions of function output
        as elements.
        "root_contributions" (np.ndarray): array with root of contributions of
        function output as elements.

    """
    root_contribs = params["value"].to_numpy()
    out = _out_dict_from_root_contribs(root_contribs)
    return out


def sos_dict_criterion_with_pd_objects(params):
    """Calculate the sum of squares function and compute
        contributions and root_contributions as pandas objects.

    Args:
        params(pandas.DataFrame): Must have the column "value" containing
        input values for parameters. Accepts arbitrary numbers of input values.

    Returns:
        Dictionary with the following pandas object entries:
        "value" (a scalar float): sum of squares function value.
        "contributions" (np.ndarray): array with contributions of function output
        as elements.
        "root_contributions" (np.ndarray): array with root of contributions of
        function output as elements.

    """
    out = sos_dict_criterion(params)
    out["contributions"] = pd.Series(out["contributions"])
    out["root_contributions"] = pd.Series(out["root_contributions"])

    return out


def sos_scalar_criterion(params):
    """Calculate the sum of squares."""
    return (params["value"].to_numpy() ** 2).sum()


def sos_gradient(params):
    """Calculate the gradient of the sum of squares function."""
    return 2 * params["value"].to_numpy()


def sos_jacobian(params):
    """Calculate the Jacobian of the sum of squares function."""
    return np.diag(2 * params["value"])


def sos_ls_jacobian(params):
    return np.eye(len(params))


def sos_pandas_gradient(params):
    """Calculate the gradient of the sum of squares function."""
    return 2 * params["value"]


def sos_pandas_jacobian(params):
    """Calculate the Jacobian of the sum of squares function."""
    return pd.DataFrame(np.diag(2 * params["value"]))


def sos_criterion_and_gradient(params):
    """Calculate sum of squares criterion value and gradient."""
    x = params["value"].to_numpy()
    return (x**2).sum(), 2 * x


def sos_criterion_and_jacobian(params):
    """Calculate sum of squares criterion value and Jacobian."""
    x = params["value"].to_numpy()
    return {"contributions": x**2, "value": (x**2).sum()}, np.diag(2 * x)


def sos_dict_derivative(params):
    x = params["value"].to_numpy()

    out = {
        "value": 2 * x,
        "contributions": np.diag(2 * x),
        "root_contributions": np.eye(len(x)),
    }
    return out


def sos_dict_derivative_with_pd_objects(params):
    dict_np = sos_dict_derivative(params)
    out = {
        "value": pd.Series(dict_np["value"]),
        "contributions": pd.DataFrame(dict_np["contributions"]),
        "root_contributions": pd.DataFrame(dict_np["root_contributions"]),
    }
    return out


def sos_double_dict_criterion_and_derivative_with_pd_objects(params):
    val = sos_dict_criterion_with_pd_objects(params)
    deriv = sos_dict_derivative_with_pd_objects(params)
    return val, deriv


def _out_dict_from_root_contribs(root_contribs):
    contribs = root_contribs**2
    out = {
        "value": contribs.sum(),
        "contributions": contribs,
        "root_contributions": root_contribs,
    }
    return out


def _out_dict_from_contribs(contribs):
    out = {
        "value": contribs.sum(),
        "contributions": contribs,
        "root_contributions": np.sqrt(contribs),
    }
    return out
>>>>>>> a307c249
<|MERGE_RESOLUTION|>--- conflicted
+++ resolved
@@ -1,384 +1,3 @@
-<<<<<<< HEAD
-import numpy as np
-import pandas as pd
-
-# ======================================================================================
-# Define criterion functions
-# ======================================================================================
-
-
-def trid_scalar_criterion(params):
-    """Implement Trid function.
-    Function description: https://www.sfu.ca/~ssurjano/trid.html
-
-    Args:
-        params (pd.DataFrame): Must have the column "value" containing
-        input values for parameters. Accepts arbitrary numbers of input values.
-
-    Returns:
-        int: Trid function output.
-    """
-    x = params["value"].to_numpy()
-    return ((params["value"] - 1) ** 2).sum() - (params["value"][1:] * x[:-1]).sum()
-
-
-def trid_gradient(params):
-    """Calculate gradient of trid function.
-
-    Args:
-        params(pandas.DataFrame): Must have the column "value" containing
-        input values for parameters. Accepts arbitrary numbers of input values.
-
-    Returns:
-        np.ndarray: gradient of trid function.
-    """
-    x = params["value"].to_numpy()
-    l1 = np.insert(x, 0, 0)
-    l1 = np.delete(l1, [-1])
-    l2 = np.append(x, 0)
-    l2 = np.delete(l2, [0])
-    return 2 * (x - 1) - l1 - l2
-
-
-def trid_criterion_and_gradient(params):
-    """Implement Trid function and calculate gradient.
-
-    Args:
-        params (pd.DataFrame): Must have the column "value" containing
-        input values for parameters. Accepts arbitrary numbers of input values.
-
-    Returns:
-        int: trid function output.
-        np.ndarray: gradient of trid function.
-    """
-    val = trid_scalar_criterion(params)
-    grad = trid_gradient(params)
-    return val, grad
-
-
-def trid_dict_criterion(params):
-    """Implement trid function.
-
-    Args:
-        params(pandas.DataFrame): Must have the column "value" containing
-        input values for parameters. Accepts arbitrary numbers of input values.
-
-    Returns:
-        Dictionary with the following entries:
-        "value" (a scalar float): trid function output.
-    """
-    out = {
-        "value": trid_scalar_criterion(params),
-    }
-    return out
-
-
-def rotated_hyper_ellipsoid_scalar_criterion(params):
-    """Implement Rotated Hyper Ellipsoid function.
-    Function description: https://www.sfu.ca/~ssurjano/rothyp.html.
-
-    Args:
-        params (pd.DataFrame): Must have the column "value" containing
-        input values for parameters. Accepts arbitrary numbers of input values.
-
-    Returns:
-        int: Rotated Hyper Ellipsoid function output.
-    """
-    return rotated_hyper_ellipsoid_contributions(params).sum()
-
-
-def rotated_hyper_ellipsoid_gradient(params):
-    """Calculate gradient of rotated_hyper_ellipsoid function.
-
-    Args:
-        params(pandas.DataFrame): Must have the column "value" containing
-        input values for parameters. Accepts arbitrary numbers of input values.
-
-    Returns:
-        np.ndarray: gradient of rotated hyper ellipsoid function.
-    """
-    x = params["value"].to_numpy()
-    return np.arange(2 * len(x), 0, -2) * x
-
-
-def rotated_hyper_ellipsoid_criterion_and_gradient(params):
-    """Implement Rotated Hyper Ellipsoid function and calculate gradient.
-
-    Args:
-        params (pd.DataFrame): Must have the column "value" containing
-        input values for parameters. Accepts arbitrary numbers of input values.
-
-    Returns:
-        int: Rotated Hyper Ellipsoid function output.
-        np.ndarray: gradient of rotated hyper ellipsoid function.
-    """
-    val = rotated_hyper_ellipsoid_scalar_criterion(params)
-    grad = rotated_hyper_ellipsoid_gradient(params)
-    return val, grad
-
-
-def rotated_hyper_ellipsoid_contributions(params):
-    """Compute contributions of Rotated Hyper Ellipsoid function.
-
-    Args:
-        params (pd.DataFrame): Must have the column "value" containing
-        input values for parameters. Accepts arbitrary numbers of input values.
-
-    Returns:
-        np.ndarray: array with contributions of function output as elements.
-    """
-    x = params["value"].to_numpy()
-    dim = len(params)
-    out = np.zeros(dim)
-    for i in range(dim):
-        out[i] = (x[: i + 1] ** 2).sum()
-    return out
-
-
-def rotated_hyper_ellipsoid_dict_criterion(params):
-    """Implement Rotated Hyper Ellipsoid function and compute
-        contributions and root_contributions.
-
-    Args:
-        params(pandas.DataFrame): Must have the column "value" containing
-        input values for parameters. Accepts arbitrary numbers of input values.
-
-    Returns:
-        Dictionary with the following entries:
-        "value" (a scalar float): rotated hyper ellipsoid function output.
-        "contributions" (np.ndarray): array with contributions of function output
-        as elements.
-        "root_contributions" (np.ndarray): array with root of contributions of
-        function output as elements.
-    """
-    contribs = rotated_hyper_ellipsoid_contributions(params)
-    out = _out_dict_from_contribs(contribs)
-    return out
-
-
-def rosenbrock_scalar_criterion(params):
-    """Implement Rosenbrock function.
-    Function description: https://www.sfu.ca/~ssurjano/rosen.html
-
-    Args:
-        params (pd.DataFrame): Must have the column "value" containing
-        input values for parameters. Accepts arbitrary numbers of input values.
-
-    Returns:
-        int: Rosenbrock function output.
-    """
-    return rosenbrock_contributions(params).sum()
-
-
-def rosenbrock_gradient(params):
-    """Calculate gradient of rosenbrock function.
-
-    Args:
-        params(pandas.DataFrame): Must have the column "value" containing
-        input values for parameters. Accepts arbitrary numbers of input values.
-
-    Returns:
-        np.ndarray: gradient of rosenbrock function.
-    """
-    x = params["value"].to_numpy()
-    l1 = np.delete(x, [-1])
-    l1 = np.append(l1, 0)
-    l2 = np.insert(x, 0, 0)
-    l2 = np.delete(l2, [1])
-    l3 = np.insert(x, 0, 0)
-    l3 = np.delete(l3, [-1])
-    l4 = np.delete(x, [0])
-    l4 = np.append(l4, 0)
-    l5 = np.full((len(params["value"]) - 1), 2)
-    l5 = np.append(l5, 0)
-    return 100 * (4 * (l1 ** 3) + 2 * l2 - 2 * (l3 ** 2) - 4 * (l4 * x)) + 2 * l1 - l5
-
-
-def rosenbrock_criterion_and_gradient(params):
-    """Implement rosenbrock function and calculate gradient.
-
-    Args:
-        params (pd.DataFrame): Must have the column "value" containing
-        input values for parameters. Accepts arbitrary numbers of input values.
-
-    Returns:
-        int: rosenbrock function output.
-        np.ndarray: gradient of rosenbrock function.
-    """
-    return rosenbrock_scalar_criterion(params), rosenbrock_gradient(params)
-
-
-def rosenbrock_contributions(params):
-    """Compute contributions of rosenbrock function.
-
-    Args:
-        params (pd.DataFrame): Must have the column "value" containing
-        input values for parameters. Accepts arbitrary numbers of input values.
-
-    Returns:
-        np.ndarray: array with contributions of function output as elements.
-    """
-    x = params["value"].to_numpy()
-    dim = len(params)
-    out = np.zeros(dim)
-    for i in range(dim - 1):
-        out[i] = ((x[i + 1] - x[i] ** 2) ** 2) * 100 + ((x[i] - 1) ** 2)
-    return out
-
-
-def rosenbrock_dict_criterion(params):
-    """Implement Rosenbrock function and compute
-        contributions and root_contributions.
-
-    Args:
-        params(pandas.DataFrame): Must have the column "value" containing
-        input values for parameters. Accepts arbitrary numbers of input values.
-
-    Returns:
-        Dictionary with the following entries:
-        "value" (a scalar float): Rosenbrock function value.
-        "contributions" (np.ndarray): array with contributions of function output
-        as elements.
-        "root_contributions" (np.ndarray): array with root of contributions of
-        function output as elements.
-    """
-    contribs = rosenbrock_contributions(params)
-    out = _out_dict_from_contribs(contribs)
-    return out
-
-
-def sos_dict_criterion(params):
-    """Calculate the sum of squares function and compute
-        contributions and root_contributions.
-
-    Args:
-        params(pandas.DataFrame): Must have the column "value" containing
-        input values for parameters. Accepts arbitrary numbers of input values.
-
-    Returns:
-        Dictionary with the following entries:
-        "value" (a scalar float): sum of squares function value.
-        "contributions" (np.ndarray): array with contributions of function output
-        as elements.
-        "root_contributions" (np.ndarray): array with root of contributions of
-        function output as elements.
-
-    """
-    root_contribs = params["value"].to_numpy()
-    out = _out_dict_from_root_contribs(root_contribs)
-    return out
-
-
-def sos_dict_criterion_with_pd_objects(params):
-    """Calculate the sum of squares function and compute
-        contributions and root_contributions as pandas objects.
-
-    Args:
-        params(pandas.DataFrame): Must have the column "value" containing
-        input values for parameters. Accepts arbitrary numbers of input values.
-
-    Returns:
-        Dictionary with the following pandas object entries:
-        "value" (a scalar float): sum of squares function value.
-        "contributions" (np.ndarray): array with contributions of function output
-        as elements.
-        "root_contributions" (np.ndarray): array with root of contributions of
-        function output as elements.
-
-    """
-    out = sos_dict_criterion(params)
-    out["contributions"] = pd.Series(out["contributions"])
-    out["root_contributions"] = pd.Series(out["root_contributions"])
-
-    return out
-
-
-def sos_scalar_criterion(params):
-    """Calculate the sum of squares."""
-    return (params["value"].to_numpy() ** 2).sum()
-
-
-def sos_gradient(params):
-    """Calculate the gradient of the sum of squares function."""
-    return 2 * params["value"].to_numpy()
-
-
-def sos_jacobian(params):
-    """Calculate the Jacobian of the sum of squares function."""
-    return np.diag(2 * params["value"])
-
-
-def sos_ls_jacobian(params):
-    return np.eye(len(params))
-
-
-def sos_pandas_gradient(params):
-    """Calculate the gradient of the sum of squares function."""
-    return 2 * params["value"]
-
-
-def sos_pandas_jacobian(params):
-    """Calculate the Jacobian of the sum of squares function."""
-    return pd.DataFrame(np.diag(2 * params["value"]))
-
-
-def sos_criterion_and_gradient(params):
-    """Calculate sum of squares criterion value and gradient."""
-    x = params["value"].to_numpy()
-    return (x ** 2).sum(), 2 * x
-
-
-def sos_criterion_and_jacobian(params):
-    """Calculate sum of squares criterion value and Jacobian."""
-    x = params["value"].to_numpy()
-    return {"contributions": x ** 2, "value": (x ** 2).sum()}, np.diag(2 * x)
-
-
-def sos_dict_derivative(params):
-    x = params["value"].to_numpy()
-
-    out = {
-        "value": 2 * x,
-        "contributions": np.diag(2 * x),
-        "root_contributions": np.eye(len(x)),
-    }
-    return out
-
-
-def sos_dict_derivative_with_pd_objects(params):
-    dict_np = sos_dict_derivative(params)
-    out = {
-        "value": pd.Series(dict_np["value"]),
-        "contributions": pd.DataFrame(dict_np["contributions"]),
-        "root_contributions": pd.DataFrame(dict_np["root_contributions"]),
-    }
-    return out
-
-
-def sos_double_dict_criterion_and_derivative_with_pd_objects(params):
-    val = sos_dict_criterion_with_pd_objects(params)
-    deriv = sos_dict_derivative_with_pd_objects(params)
-    return val, deriv
-
-
-def _out_dict_from_root_contribs(root_contribs):
-    contribs = root_contribs ** 2
-    out = {
-        "value": contribs.sum(),
-        "contributions": contribs,
-        "root_contributions": root_contribs,
-    }
-    return out
-
-
-def _out_dict_from_contribs(contribs):
-    out = {
-        "value": contribs.sum(),
-        "contributions": contribs,
-        "root_contributions": np.sqrt(contribs),
-    }
-    return out
-=======
 import numpy as np
 import pandas as pd
 
@@ -757,5 +376,4 @@
         "contributions": contribs,
         "root_contributions": np.sqrt(contribs),
     }
-    return out
->>>>>>> a307c249
+    return out