--- conflicted
+++ resolved
@@ -59,22 +59,8 @@
         BootstrapResult: A BootstrapResult object storing information on summary
             statistics, the covariance matrix, and estimated boostrap outcomes.
     """
-<<<<<<< HEAD
     if callable(outcome):
-=======
-    if existing_outcomes is None:
-        existing_outcomes = []
-    elif isinstance(existing_outcomes, BootstrapResult):
-        existing_outcomes = existing_outcomes.outcomes
-    elif not isinstance(existing_outcomes, list):
-        raise ValueError("existing_outcomes must be a list or BootstrapResult.")
-
-    rng = get_rng(seed)
-    n_existing = len(existing_outcomes)
-
-    if callable(outcome) and n_draws > n_existing:
-
->>>>>>> 034f546d
+
         check_inputs(data=data, cluster_by=cluster_by)
 
         if outcome_kwargs is not None:
@@ -91,6 +77,7 @@
     else:
         raise ValueError("existing_result must be None or a BootstrapResult.")
 
+    rng = get_rng(seed)
     n_existing = len(existing_outcomes)
 
     if n_draws > n_existing:
@@ -105,15 +92,9 @@
             batch_evaluator=batch_evaluator,
         )
 
-<<<<<<< HEAD
         all_outcomes = existing_outcomes + new_outcomes
     else:
-        np.random.seed(seed)
-        random_indices = np.random.choice(n_existing, n_draws, replace=False)
-=======
-    if n_draws <= n_existing:
         random_indices = rng.choice(n_existing, n_draws, replace=False)
->>>>>>> 034f546d
         all_outcomes = [existing_outcomes[k] for k in random_indices]
 
     # ==================================================================================
