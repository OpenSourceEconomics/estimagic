<<<<<<< HEAD
"""
Implementation of parallelosation of Nelder-Mead algorithm
"""
from functools import partial

import numpy as np
from estimagic import batch_evaluators
from estimagic.optimization.algo_options import (
    CONVERGENCE_SECOND_BEST_ABSOLUTE_CRITERION_TOLERANCE,
)
from estimagic.optimization.algo_options import (
    CONVERGENCE_SECOND_BEST_ABSOLUTE_PARAMS_TOLERANCE,
)
from estimagic.optimization.algo_options import STOPPING_MAX_ITERATIONS


def neldermead_parallel(
    criterion_and_derivative,
    x,
    *,
    init_simplex_method="gao_han",
    n_cores=1,
    adaptive=True,
    stopping_max_iterations=STOPPING_MAX_ITERATIONS,
    convergence_absolute_criterion_tolerance=CONVERGENCE_SECOND_BEST_ABSOLUTE_CRITERION_TOLERANCE,  # noqa: E501
    convergence_absolute_params_tolerance=CONVERGENCE_SECOND_BEST_ABSOLUTE_PARAMS_TOLERANCE,  # noqa: E501
    batch_evaluator="joblib",
):
    """
    Parallel Nelder-Mead algorithm following Lee D., Wiswall M., A parallel
    implementation of the simplex function minimization routine,
    Computational Economics, 2007.

    Parameters
    ----------
    criterion_and_derivative (callable): A function that takes a Numpy array_like as
        an argument and return scalar floating point or a :class:`numpy.ndarray`

    x (array_like): 1-D array of initial value of parameters

    init_simplex_method (string or callable): Name of the method to create initial
        simplex or callable which takes as an argument initial value of parameters
        and returns initial simplex as j+1 x j array, where j is length of x.
        The default is "gao_han".

    n_cores (int): Degrees of parallization. The default is 1 (no parallelization).

    adaptive (bool): Adjust parameters of Nelder-Mead algorithm to accounf
        for simplex size.
        The default is True.

    stopping_max_iterations (int): Maximum number of algorithm iterations.
        The default is STOPPING_MAX_ITERATIONS.

    convergence_absolute_criterion_tolerance (float): maximal difference between
        function value evaluated on simplex points.
        The default is CONVERGENCE_SECOND_BEST_ABSOLUTE_CRITERION_TOLERANCE.

    convergence_absolute_params_tolerance (float): maximal distance between points in
        the simplex. The default is CONVERGENCE_SECOND_BEST_ABSOLUTE_PARAMS_TOLERANCE.

    batch_evaluator (string or callable): See :ref:`batch_evaluators` for
        details. Default "joblib".

    Returns
    -------
    TYPE
        DESCRIPTION.

    """
    algo_info = {
        "primary_criterion_entry": "value",
        "parallelizes": True,
        "needs_scaling": True,
        "name": "parallel_neldermead",
    }
    criterion = partial(
        criterion_and_derivative,
        task="criterion",
        algorithm_info=algo_info,
    )

    if x.ndim >= 1:
        x = x.ravel()  # check if the vector of initial values is one-dimensional

    j = len(x)  # size of the parameter vector

    if n_cores <= 1:
        p = 1  # if number of cores is nonpositive, set it to 1
    else:
        if n_cores >= j:  # number of parallelisation cannot be bigger than
            # the number of parameters minus 1
            p = int(j - 1)
        else:
            p = int(n_cores)

    # set parameters of Nelder-Mead algorithm
    # for a discussion about Nlder-Mead parameters see Gao F., Han L., Implementing the
    # Nelder-Mead siplex algorithm with adaptive parameters, Computational Optimization
    # and Applications, 2012
    alpha, gamma, beta, tau = _init_algo_params(adaptive, j)

    # construct initial simplex using one of feasible methods
    # see Wssing, Simon, Proper initialization is crucial for
    # the Nelder–Mead simplex search, Optimization Letters, 2019
    # for a discussion about the choice of initialization

    if not callable(init_simplex_method):
        s = globals()["_" + init_simplex_method](x)
    else:
        s = init_simplex_method(x)

    # check if batch is callable
    if not callable(batch_evaluator):
        batch_evaluator = getattr(
            batch_evaluators, f"{batch_evaluator}_batch_evaluator"
        )

    # calculate criterion values for the initial simplex
    f_s = np.array(batch_evaluator(func=criterion, arguments=s, n_cores=n_cores))[
        :, None
    ]

    # parallelized function
    def func_parallel(args):

        criterion, s_j, s_j_r, f_s_0, f_s_j, f_s_j_1, m = args  # read arguments

        f_s_j_r = criterion(
            s_j_r
        )  # calculate value of the criterion at the reflection point

        if f_s_j_r < f_s_0:  # if the reflection point is better than the best point

            s_j_e = m + gamma * (s_j_r - m)  # calculate expansion point
            f_s_j_e = criterion(
                s_j_e
            )  # calculate value of the criterion at the expansion point

            if f_s_j_e < f_s_0:  # if the expansion point is better than the best point

                return np.hstack(
                    [s_j_e, f_s_j_e, 0]
                )  # return the expansion point as a new point

            else:  # if the expansion point is worse than the best point

                return np.hstack(
                    [s_j_r, f_s_j_r, 0]
                )  # return the reflection point as a new point

        elif (
            f_s_j_r < f_s_j_1
        ):  # if reflection point is better than the next worst point

            return np.hstack(
                [s_j_r, f_s_j_r, 0]
            )  # return reflection point as a new point

        else:  # if the reflection point is worse than the next worst point

            if (
                f_s_j_r < f_s_j
            ):  # if value of the criterion at reflection point is better than
                # value of the criterion at initial point
                s_j_c = m + beta * (s_j_r - m)  # calculate outside contraction point
            else:
                s_j_c = m - beta * (s_j_r - m)  # calculate inside contraction point

            f_s_j_c = criterion(
                s_j_c
            )  # calculate a value of the criterion at contraction point

            if f_s_j_c < np.minimum(
                f_s_j, f_s_j_r
            ):  # if ta value of the criterion at contraction point is better
                # than original and refrelction point

                return np.hstack(
                    [s_j_c, f_s_j_c, 0]
                )  # return contraction point as as new point

            else:
                if f_s_j_r < f_s_j:

                    return np.hstack(
                        [s_j_r, f_s_j_r, 1]
                    )  # return reflection point as a new point

                else:  # if value of the criterion at contraction point is worse
                    # than the value uf the criterion at the reflection
                    # and the initial points
                    return np.hstack(
                        [s_j, f_s_j, 1]
                    )  # return the old point as a new point

    optimal = False  # optmisation condition, if True stop the algorithem
    iterations = 0  # number of criterion evaluations

    while not optimal:

        iterations += 1  # new iteration

        # sort points and arguments increasing
        row = np.argsort(f_s.ravel())
        s = np.take(s, row, axis=0)
        f_s = np.take(f_s, row, axis=0)

        # calculate centroid
        m = (s[:-p, :].sum(axis=0)) / (j - p + 1)

        # calculate reflaction points
        s_j_r = m + alpha * (m - s[-p:, :])

        # calculate new points of simplex
        s[-p:, :], f_s[-p:, :], shrink_count = np.split(
            np.vstack(
                batch_evaluator(
                    func=func_parallel,
                    arguments=tuple(
                        (
                            criterion,
                            s[j + 1 - p + i, :],
                            s_j_r[i, :],
                            f_s[0, :],
                            f_s[j + 1 - p + i, :],
                            f_s[j - p + i, :],
                            m,
                        )
                        for i in range(p)
                    ),
                    n_cores=p,
                )
            ),
            [-2, -1],
            axis=1,
        )

        # shrink simplex if there is no improvement in every process
        if shrink_count.sum() == p:
            s = (
                tau * s[0:1, :] + (1 - tau) * s
            )  # new simplex is a linear combination of the best point
            # and remaining points
            # evaluate function at new simplex
            f_s = np.array(
                batch_evaluator(
                    func=criterion,
                    arguments=s,
                    n_cores=n_cores,
                )
            )[:, None]

        # termination criteria
        if (
            np.max(np.abs(f_s[0, :] - f_s[1:, :]))
            <= convergence_absolute_criterion_tolerance
            and np.max(
                np.abs(
                    s[0, :]
                    - s[
                        1:,
                    ]
                )
            )
            <= convergence_absolute_params_tolerance
        ):
            optimal = True
            converge = True
            reason_to_stop = "Termination codition satisfied"
        elif (
            iterations >= stopping_max_iterations
        ):  # if maximum amount of iteration is exceeded
            optimal = True
            converge = False
            reason_to_stop = "Maximum number of interation exceeded"
        continue

    # save results
    result = {
        "solution_x": s[np.nonzero(f_s == f_s.min())[0][0], :],
        "solution_criterion": f_s.min(),
        "n_iterations": iterations,
        "success": converge,
        "reached_convergence_criterion": reason_to_stop,
    }
    return result


# set parameters of Nelder-Mead algorithm
# for a discussion about Nlder-Mead parameters see Gao F., Han L., Implementing the
# Nelder-Mead siplex algorithm with adaptive parameters, Computational Optimization
# and Applications, 2012
def _init_algo_params(adaptive, j):

    if adaptive:
        # algorithem parameters alla Gao-Han (adaptive)
        return (
            1,
            1 + 2 / j,
            0.75 - 1 / (2 * j),
            1 - 1 / j,
        )
    else:
        # standard setting of Nelder-Mead
        return (
            1,
            2,
            0.5,
            0.5,
        )


# initial structure of the simplex
def _init_simplex(x):

    s = np.vstack(
        [
            x,
        ]
        * (len(x) + 1)
    ).astype(np.float64)

    return s


# initilize due to L. Pfeffer at Standford (Matlab fminsearch and SciPy default option)
def _pfeffer(x):

    s = _init_simplex(x)

    # method parameters
    c_p = 1.05

    # initial simplex
    np.fill_diagonal(s[1:, :], x * c_p * (x != 0) + 0.00025 * (x == 0))

    return s


# adopted from Nash (R default option)
# see Nash, J.C.: Compact numerical methods for computers: linear algebra and
# function minimisation, 2nd edn. Adam Hilger Ltd., Bristol (1990) for details
def _nash(x):

    s = _init_simplex(x)

    # method parameters
    c_n = 0.1

    # initial simplex
    np.fill_diagonal(s[1:, :], (x != 0) * (np.max(x) * c_n + x) + c_n * (x == 0))
    return s


# adopted from Gao F., Han L., Implementing the
# Nelder-Mead siplex algorithm with adaptive parameters, Computational Optimizatio
def _gao_han(x):

    s = _init_simplex(x)

    # method parameters
    c_h = np.minimum(np.maximum(np.max(x), 1), 10)
    j = len(x)

    # initial simplex
    s = (
        s
        + np.vstack(
            [
                np.array([[(1 - (j + 1) ** 0.5) / j]]) * np.ones([1, j]),
                np.eye(j),
            ]
        )
        * c_h
    )

    return s


# adopted by Varadhan and Borchers for the R package dfoptim
# see Varadhan, R., Borchers, H.W.: Dfoptim: derivative-free optimization (2016).
# https://CRAN.R-project. org/package=dfoptim. R package version 2016.7-1 for details
def _varadhan_borchers(x):

    s = _init_simplex(x)

    # method parameters
    j = len(x)
    c_s = np.maximum(1, ((x ** 2).sum()) ** 0.5)
    beta1 = c_s / (j * 2 ** 0.5) * ((j + 1) ** 0.5 + j - 1)
    beta2 = c_s / (j * 2 ** 0.5) * ((j + 1) ** 0.5 - 1)

    # initial simplex
    s[1:, :] = s[1:, :] + np.full([j, j], beta2) + np.eye(j) * (beta1 - beta2)

    return s
=======
"""
Implementation of parallelosation of Nelder-Mead algorithm
"""
from functools import partial

import numpy as np
from estimagic import batch_evaluators
from estimagic.optimization.algo_options import (
    CONVERGENCE_SECOND_BEST_ABSOLUTE_CRITERION_TOLERANCE,
)
from estimagic.optimization.algo_options import (
    CONVERGENCE_SECOND_BEST_ABSOLUTE_PARAMS_TOLERANCE,
)
from estimagic.optimization.algo_options import STOPPING_MAX_ITERATIONS


def neldermead_parallel(
    criterion_and_derivative,
    x,
    *,
    init_simplex_method="gao_han",
    n_cores=1,
    adaptive=True,
    stopping_max_iterations=STOPPING_MAX_ITERATIONS,
    convergence_absolute_criterion_tolerance=CONVERGENCE_SECOND_BEST_ABSOLUTE_CRITERION_TOLERANCE,  # noqa: E501
    convergence_absolute_params_tolerance=CONVERGENCE_SECOND_BEST_ABSOLUTE_PARAMS_TOLERANCE,  # noqa: E501
    batch_evaluator="joblib",
):
    """
    Parallel Nelder-Mead algorithm following Lee D., Wiswall M., A parallel
    implementation of the simplex function minimization routine,
    Computational Economics, 2007.

    Parameters
    ----------
    criterion_and_derivative (callable): A function that takes a Numpy array_like as
        an argument and return scalar floating point or a :class:`numpy.ndarray`

    x (array_like): 1-D array of initial value of parameters

    init_simplex_method (string or callable): Name of the method to create initial
        simplex or callable which takes as an argument initial value of parameters
        and returns initial simplex as j+1 x j array, where j is length of x.
        The default is "gao_han".

    n_cores (int): Degrees of parallization. The default is 1 (no parallelization).

    adaptive (bool): Adjust parameters of Nelder-Mead algorithm to accounf
        for simplex size.
        The default is True.

    stopping_max_iterations (int): Maximum number of algorithm iterations.
        The default is STOPPING_MAX_ITERATIONS.

    convergence_absolute_criterion_tolerance (float): maximal difference between
        function value evaluated on simplex points.
        The default is CONVERGENCE_SECOND_BEST_ABSOLUTE_CRITERION_TOLERANCE.

    convergence_absolute_params_tolerance (float): maximal distance between points in
        the simplex. The default is CONVERGENCE_SECOND_BEST_ABSOLUTE_PARAMS_TOLERANCE.

    batch_evaluator (string or callable): See :ref:`batch_evaluators` for
        details. Default "joblib".

    Returns
    -------
    TYPE
        DESCRIPTION.

    """
    algo_info = {
        "primary_criterion_entry": "value",
        "parallelizes": True,
        "needs_scaling": True,
        "name": "parallel_neldermead",
    }
    criterion = partial(
        criterion_and_derivative,
        task="criterion",
        algorithm_info=algo_info,
    )

    if x.ndim >= 1:
        x = x.ravel()  # check if the vector of initial values is one-dimensional

    j = len(x)  # size of the parameter vector

    if n_cores <= 1:
        p = 1  # if number of cores is nonpositive, set it to 1
    else:
        if n_cores >= j:  # number of parallelisation cannot be bigger than
            # the number of parameters minus 1
            p = int(j - 1)
        else:
            p = int(n_cores)

    # set parameters of Nelder-Mead algorithm
    # for a discussion about Nlder-Mead parameters see Gao F., Han L., Implementing the
    # Nelder-Mead siplex algorithm with adaptive parameters, Computational Optimization
    # and Applications, 2012
    alpha, gamma, beta, tau = _init_algo_params(adaptive, j)

    # construct initial simplex using one of feasible methods
    # see Wssing, Simon, Proper initialization is crucial for
    # the Nelder–Mead simplex search, Optimization Letters, 2019
    # for a discussion about the choice of initialization

    if not callable(init_simplex_method):
        s = globals()["_" + init_simplex_method](x)
    else:
        s = init_simplex_method(x)

    # check if batch is callable
    if not callable(batch_evaluator):
        batch_evaluator = getattr(
            batch_evaluators, f"{batch_evaluator}_batch_evaluator"
        )

    # calculate criterion values for the initial simplex
    f_s = np.array(batch_evaluator(func=criterion, arguments=s, n_cores=n_cores))[
        :, None
    ]

    # parallelized function
    def func_parallel(args):

        criterion, s_j, s_j_r, f_s_0, f_s_j, f_s_j_1, m = args  # read arguments

        f_s_j_r = criterion(
            s_j_r
        )  # calculate value of the criterion at the reflection point

        if f_s_j_r < f_s_0:  # if the reflection point is better than the best point

            s_j_e = m + gamma * (s_j_r - m)  # calculate expansion point
            f_s_j_e = criterion(
                s_j_e
            )  # calculate value of the criterion at the expansion point

            if f_s_j_e < f_s_0:  # if the expansion point is better than the best point

                return np.hstack(
                    [s_j_e, f_s_j_e, 0]
                )  # return the expansion point as a new point

            else:  # if the expansion point is worse than the best point

                return np.hstack(
                    [s_j_r, f_s_j_r, 0]
                )  # return the reflection point as a new point

        elif (
            f_s_j_r < f_s_j_1
        ):  # if reflection point is better than the next worst point

            return np.hstack(
                [s_j_r, f_s_j_r, 0]
            )  # return reflection point as a new point

        else:  # if the reflection point is worse than the next worst point

            if (
                f_s_j_r < f_s_j
            ):  # if value of the criterion at reflection point is better than
                # value of the criterion at initial point
                s_j_c = m + beta * (s_j_r - m)  # calculate outside contraction point
            else:
                s_j_c = m - beta * (s_j_r - m)  # calculate inside contraction point

            f_s_j_c = criterion(
                s_j_c
            )  # calculate a value of the criterion at contraction point

            if f_s_j_c < np.minimum(
                f_s_j, f_s_j_r
            ):  # if ta value of the criterion at contraction point is better
                # than original and refrelction point

                return np.hstack(
                    [s_j_c, f_s_j_c, 0]
                )  # return contraction point as as new point

            else:
                if f_s_j_r < f_s_j:

                    return np.hstack(
                        [s_j_r, f_s_j_r, 1]
                    )  # return reflection point as a new point

                else:  # if value of the criterion at contraction point is worse
                    # than the value uf the criterion at the reflection
                    # and the initial points
                    return np.hstack(
                        [s_j, f_s_j, 1]
                    )  # return the old point as a new point

    optimal = False  # optmisation condition, if True stop the algorithem
    iterations = 0  # number of criterion evaluations

    while not optimal:

        iterations += 1  # new iteration

        # sort points and arguments increasing
        row = np.argsort(f_s.ravel())
        s = np.take(s, row, axis=0)
        f_s = np.take(f_s, row, axis=0)

        # calculate centroid
        m = (s[:-p, :].sum(axis=0)) / (j - p + 1)

        # calculate reflaction points
        s_j_r = m + alpha * (m - s[-p:, :])

        # calculate new points of simplex
        s[-p:, :], f_s[-p:, :], shrink_count = np.split(
            np.vstack(
                batch_evaluator(
                    func=func_parallel,
                    arguments=tuple(
                        (
                            criterion,
                            s[j + 1 - p + i, :],
                            s_j_r[i, :],
                            f_s[0, :],
                            f_s[j + 1 - p + i, :],
                            f_s[j - p + i, :],
                            m,
                        )
                        for i in range(p)
                    ),
                    n_cores=p,
                )
            ),
            [-2, -1],
            axis=1,
        )

        # shrink simplex if there is no improvement in every process
        if shrink_count.sum() == p:
            s = (
                tau * s[0:1, :] + (1 - tau) * s
            )  # new simplex is a linear combination of the best point
            # and remaining points
            # evaluate function at new simplex
            f_s = np.array(
                batch_evaluator(
                    func=criterion,
                    arguments=s,
                    n_cores=n_cores,
                )
            )[:, None]

        # termination criteria
        if (
            np.max(np.abs(f_s[0, :] - f_s[1:, :]))
            <= convergence_absolute_criterion_tolerance
            and np.max(
                np.abs(
                    s[0, :]
                    - s[
                        1:,
                    ]
                )
            )
            <= convergence_absolute_params_tolerance
        ):
            optimal = True
            converge = True
            reason_to_stop = "Termination codition satisfied"
        elif (
            iterations >= stopping_max_iterations
        ):  # if maximum amount of iteration is exceeded
            optimal = True
            converge = False
            reason_to_stop = "Maximum number of interation exceeded"
        continue

    # save results
    result = {
        "solution_x": s[np.nonzero(f_s == f_s.min())[0][0], :],
        "solution_criterion": f_s.min(),
        "n_iterations": iterations,
        "success": converge,
        "reached_convergence_criterion": reason_to_stop,
    }
    return result


# set parameters of Nelder-Mead algorithm
# for a discussion about Nlder-Mead parameters see Gao F., Han L., Implementing the
# Nelder-Mead siplex algorithm with adaptive parameters, Computational Optimization
# and Applications, 2012
def _init_algo_params(adaptive, j):

    if adaptive:
        # algorithem parameters alla Gao-Han (adaptive)
        return (
            1,
            1 + 2 / j,
            0.75 - 1 / (2 * j),
            1 - 1 / j,
        )
    else:
        # standard setting of Nelder-Mead
        return (
            1,
            2,
            0.5,
            0.5,
        )


# initial structure of the simplex
def _init_simplex(x):

    s = np.vstack(
        [
            x,
        ]
        * (len(x) + 1)
    ).astype(np.float64)

    return s


# initilize due to L. Pfeffer at Standford (Matlab fminsearch and SciPy default option)
def _pfeffer(x):

    s = _init_simplex(x)

    # method parameters
    c_p = 1.05

    # initial simplex
    np.fill_diagonal(s[1:, :], x * c_p * (x != 0) + 0.00025 * (x == 0))

    return s


# adopted from Nash (R default option)
# see Nash, J.C.: Compact numerical methods for computers: linear algebra and
# function minimisation, 2nd edn. Adam Hilger Ltd., Bristol (1990) for details
def _nash(x):

    s = _init_simplex(x)

    # method parameters
    c_n = 0.1

    # initial simplex
    np.fill_diagonal(s[1:, :], (x != 0) * (np.max(x) * c_n + x) + c_n * (x == 0))
    return s


# adopted from Gao F., Han L., Implementing the
# Nelder-Mead siplex algorithm with adaptive parameters, Computational Optimizatio
def _gao_han(x):

    s = _init_simplex(x)

    # method parameters
    c_h = np.minimum(np.maximum(np.max(x), 1), 10)
    j = len(x)

    # initial simplex
    s = (
        s
        + np.vstack(
            [
                np.array([[(1 - (j + 1) ** 0.5) / j]]) * np.ones([1, j]),
                np.eye(j),
            ]
        )
        * c_h
    )

    return s


# adopted by Varadhan and Borchers for the R package dfoptim
# see Varadhan, R., Borchers, H.W.: Dfoptim: derivative-free optimization (2016).
# https://CRAN.R-project. org/package=dfoptim. R package version 2016.7-1 for details
def _varadhan_borchers(x):

    s = _init_simplex(x)

    # method parameters
    j = len(x)
    c_s = np.maximum(1, ((x**2).sum()) ** 0.5)
    beta1 = c_s / (j * 2**0.5) * ((j + 1) ** 0.5 + j - 1)
    beta2 = c_s / (j * 2**0.5) * ((j + 1) ** 0.5 - 1)

    # initial simplex
    s[1:, :] = s[1:, :] + np.full([j, j], beta2) + np.eye(j) * (beta1 - beta2)

    return s
>>>>>>> a307c249
<|MERGE_RESOLUTION|>--- conflicted
+++ resolved
@@ -1,4 +1,3 @@
-<<<<<<< HEAD
 """
 Implementation of parallelosation of Nelder-Mead algorithm
 """
@@ -388,404 +387,6 @@
 
     # method parameters
     j = len(x)
-    c_s = np.maximum(1, ((x ** 2).sum()) ** 0.5)
-    beta1 = c_s / (j * 2 ** 0.5) * ((j + 1) ** 0.5 + j - 1)
-    beta2 = c_s / (j * 2 ** 0.5) * ((j + 1) ** 0.5 - 1)
-
-    # initial simplex
-    s[1:, :] = s[1:, :] + np.full([j, j], beta2) + np.eye(j) * (beta1 - beta2)
-
-    return s
-=======
-"""
-Implementation of parallelosation of Nelder-Mead algorithm
-"""
-from functools import partial
-
-import numpy as np
-from estimagic import batch_evaluators
-from estimagic.optimization.algo_options import (
-    CONVERGENCE_SECOND_BEST_ABSOLUTE_CRITERION_TOLERANCE,
-)
-from estimagic.optimization.algo_options import (
-    CONVERGENCE_SECOND_BEST_ABSOLUTE_PARAMS_TOLERANCE,
-)
-from estimagic.optimization.algo_options import STOPPING_MAX_ITERATIONS
-
-
-def neldermead_parallel(
-    criterion_and_derivative,
-    x,
-    *,
-    init_simplex_method="gao_han",
-    n_cores=1,
-    adaptive=True,
-    stopping_max_iterations=STOPPING_MAX_ITERATIONS,
-    convergence_absolute_criterion_tolerance=CONVERGENCE_SECOND_BEST_ABSOLUTE_CRITERION_TOLERANCE,  # noqa: E501
-    convergence_absolute_params_tolerance=CONVERGENCE_SECOND_BEST_ABSOLUTE_PARAMS_TOLERANCE,  # noqa: E501
-    batch_evaluator="joblib",
-):
-    """
-    Parallel Nelder-Mead algorithm following Lee D., Wiswall M., A parallel
-    implementation of the simplex function minimization routine,
-    Computational Economics, 2007.
-
-    Parameters
-    ----------
-    criterion_and_derivative (callable): A function that takes a Numpy array_like as
-        an argument and return scalar floating point or a :class:`numpy.ndarray`
-
-    x (array_like): 1-D array of initial value of parameters
-
-    init_simplex_method (string or callable): Name of the method to create initial
-        simplex or callable which takes as an argument initial value of parameters
-        and returns initial simplex as j+1 x j array, where j is length of x.
-        The default is "gao_han".
-
-    n_cores (int): Degrees of parallization. The default is 1 (no parallelization).
-
-    adaptive (bool): Adjust parameters of Nelder-Mead algorithm to accounf
-        for simplex size.
-        The default is True.
-
-    stopping_max_iterations (int): Maximum number of algorithm iterations.
-        The default is STOPPING_MAX_ITERATIONS.
-
-    convergence_absolute_criterion_tolerance (float): maximal difference between
-        function value evaluated on simplex points.
-        The default is CONVERGENCE_SECOND_BEST_ABSOLUTE_CRITERION_TOLERANCE.
-
-    convergence_absolute_params_tolerance (float): maximal distance between points in
-        the simplex. The default is CONVERGENCE_SECOND_BEST_ABSOLUTE_PARAMS_TOLERANCE.
-
-    batch_evaluator (string or callable): See :ref:`batch_evaluators` for
-        details. Default "joblib".
-
-    Returns
-    -------
-    TYPE
-        DESCRIPTION.
-
-    """
-    algo_info = {
-        "primary_criterion_entry": "value",
-        "parallelizes": True,
-        "needs_scaling": True,
-        "name": "parallel_neldermead",
-    }
-    criterion = partial(
-        criterion_and_derivative,
-        task="criterion",
-        algorithm_info=algo_info,
-    )
-
-    if x.ndim >= 1:
-        x = x.ravel()  # check if the vector of initial values is one-dimensional
-
-    j = len(x)  # size of the parameter vector
-
-    if n_cores <= 1:
-        p = 1  # if number of cores is nonpositive, set it to 1
-    else:
-        if n_cores >= j:  # number of parallelisation cannot be bigger than
-            # the number of parameters minus 1
-            p = int(j - 1)
-        else:
-            p = int(n_cores)
-
-    # set parameters of Nelder-Mead algorithm
-    # for a discussion about Nlder-Mead parameters see Gao F., Han L., Implementing the
-    # Nelder-Mead siplex algorithm with adaptive parameters, Computational Optimization
-    # and Applications, 2012
-    alpha, gamma, beta, tau = _init_algo_params(adaptive, j)
-
-    # construct initial simplex using one of feasible methods
-    # see Wssing, Simon, Proper initialization is crucial for
-    # the Nelder–Mead simplex search, Optimization Letters, 2019
-    # for a discussion about the choice of initialization
-
-    if not callable(init_simplex_method):
-        s = globals()["_" + init_simplex_method](x)
-    else:
-        s = init_simplex_method(x)
-
-    # check if batch is callable
-    if not callable(batch_evaluator):
-        batch_evaluator = getattr(
-            batch_evaluators, f"{batch_evaluator}_batch_evaluator"
-        )
-
-    # calculate criterion values for the initial simplex
-    f_s = np.array(batch_evaluator(func=criterion, arguments=s, n_cores=n_cores))[
-        :, None
-    ]
-
-    # parallelized function
-    def func_parallel(args):
-
-        criterion, s_j, s_j_r, f_s_0, f_s_j, f_s_j_1, m = args  # read arguments
-
-        f_s_j_r = criterion(
-            s_j_r
-        )  # calculate value of the criterion at the reflection point
-
-        if f_s_j_r < f_s_0:  # if the reflection point is better than the best point
-
-            s_j_e = m + gamma * (s_j_r - m)  # calculate expansion point
-            f_s_j_e = criterion(
-                s_j_e
-            )  # calculate value of the criterion at the expansion point
-
-            if f_s_j_e < f_s_0:  # if the expansion point is better than the best point
-
-                return np.hstack(
-                    [s_j_e, f_s_j_e, 0]
-                )  # return the expansion point as a new point
-
-            else:  # if the expansion point is worse than the best point
-
-                return np.hstack(
-                    [s_j_r, f_s_j_r, 0]
-                )  # return the reflection point as a new point
-
-        elif (
-            f_s_j_r < f_s_j_1
-        ):  # if reflection point is better than the next worst point
-
-            return np.hstack(
-                [s_j_r, f_s_j_r, 0]
-            )  # return reflection point as a new point
-
-        else:  # if the reflection point is worse than the next worst point
-
-            if (
-                f_s_j_r < f_s_j
-            ):  # if value of the criterion at reflection point is better than
-                # value of the criterion at initial point
-                s_j_c = m + beta * (s_j_r - m)  # calculate outside contraction point
-            else:
-                s_j_c = m - beta * (s_j_r - m)  # calculate inside contraction point
-
-            f_s_j_c = criterion(
-                s_j_c
-            )  # calculate a value of the criterion at contraction point
-
-            if f_s_j_c < np.minimum(
-                f_s_j, f_s_j_r
-            ):  # if ta value of the criterion at contraction point is better
-                # than original and refrelction point
-
-                return np.hstack(
-                    [s_j_c, f_s_j_c, 0]
-                )  # return contraction point as as new point
-
-            else:
-                if f_s_j_r < f_s_j:
-
-                    return np.hstack(
-                        [s_j_r, f_s_j_r, 1]
-                    )  # return reflection point as a new point
-
-                else:  # if value of the criterion at contraction point is worse
-                    # than the value uf the criterion at the reflection
-                    # and the initial points
-                    return np.hstack(
-                        [s_j, f_s_j, 1]
-                    )  # return the old point as a new point
-
-    optimal = False  # optmisation condition, if True stop the algorithem
-    iterations = 0  # number of criterion evaluations
-
-    while not optimal:
-
-        iterations += 1  # new iteration
-
-        # sort points and arguments increasing
-        row = np.argsort(f_s.ravel())
-        s = np.take(s, row, axis=0)
-        f_s = np.take(f_s, row, axis=0)
-
-        # calculate centroid
-        m = (s[:-p, :].sum(axis=0)) / (j - p + 1)
-
-        # calculate reflaction points
-        s_j_r = m + alpha * (m - s[-p:, :])
-
-        # calculate new points of simplex
-        s[-p:, :], f_s[-p:, :], shrink_count = np.split(
-            np.vstack(
-                batch_evaluator(
-                    func=func_parallel,
-                    arguments=tuple(
-                        (
-                            criterion,
-                            s[j + 1 - p + i, :],
-                            s_j_r[i, :],
-                            f_s[0, :],
-                            f_s[j + 1 - p + i, :],
-                            f_s[j - p + i, :],
-                            m,
-                        )
-                        for i in range(p)
-                    ),
-                    n_cores=p,
-                )
-            ),
-            [-2, -1],
-            axis=1,
-        )
-
-        # shrink simplex if there is no improvement in every process
-        if shrink_count.sum() == p:
-            s = (
-                tau * s[0:1, :] + (1 - tau) * s
-            )  # new simplex is a linear combination of the best point
-            # and remaining points
-            # evaluate function at new simplex
-            f_s = np.array(
-                batch_evaluator(
-                    func=criterion,
-                    arguments=s,
-                    n_cores=n_cores,
-                )
-            )[:, None]
-
-        # termination criteria
-        if (
-            np.max(np.abs(f_s[0, :] - f_s[1:, :]))
-            <= convergence_absolute_criterion_tolerance
-            and np.max(
-                np.abs(
-                    s[0, :]
-                    - s[
-                        1:,
-                    ]
-                )
-            )
-            <= convergence_absolute_params_tolerance
-        ):
-            optimal = True
-            converge = True
-            reason_to_stop = "Termination codition satisfied"
-        elif (
-            iterations >= stopping_max_iterations
-        ):  # if maximum amount of iteration is exceeded
-            optimal = True
-            converge = False
-            reason_to_stop = "Maximum number of interation exceeded"
-        continue
-
-    # save results
-    result = {
-        "solution_x": s[np.nonzero(f_s == f_s.min())[0][0], :],
-        "solution_criterion": f_s.min(),
-        "n_iterations": iterations,
-        "success": converge,
-        "reached_convergence_criterion": reason_to_stop,
-    }
-    return result
-
-
-# set parameters of Nelder-Mead algorithm
-# for a discussion about Nlder-Mead parameters see Gao F., Han L., Implementing the
-# Nelder-Mead siplex algorithm with adaptive parameters, Computational Optimization
-# and Applications, 2012
-def _init_algo_params(adaptive, j):
-
-    if adaptive:
-        # algorithem parameters alla Gao-Han (adaptive)
-        return (
-            1,
-            1 + 2 / j,
-            0.75 - 1 / (2 * j),
-            1 - 1 / j,
-        )
-    else:
-        # standard setting of Nelder-Mead
-        return (
-            1,
-            2,
-            0.5,
-            0.5,
-        )
-
-
-# initial structure of the simplex
-def _init_simplex(x):
-
-    s = np.vstack(
-        [
-            x,
-        ]
-        * (len(x) + 1)
-    ).astype(np.float64)
-
-    return s
-
-
-# initilize due to L. Pfeffer at Standford (Matlab fminsearch and SciPy default option)
-def _pfeffer(x):
-
-    s = _init_simplex(x)
-
-    # method parameters
-    c_p = 1.05
-
-    # initial simplex
-    np.fill_diagonal(s[1:, :], x * c_p * (x != 0) + 0.00025 * (x == 0))
-
-    return s
-
-
-# adopted from Nash (R default option)
-# see Nash, J.C.: Compact numerical methods for computers: linear algebra and
-# function minimisation, 2nd edn. Adam Hilger Ltd., Bristol (1990) for details
-def _nash(x):
-
-    s = _init_simplex(x)
-
-    # method parameters
-    c_n = 0.1
-
-    # initial simplex
-    np.fill_diagonal(s[1:, :], (x != 0) * (np.max(x) * c_n + x) + c_n * (x == 0))
-    return s
-
-
-# adopted from Gao F., Han L., Implementing the
-# Nelder-Mead siplex algorithm with adaptive parameters, Computational Optimizatio
-def _gao_han(x):
-
-    s = _init_simplex(x)
-
-    # method parameters
-    c_h = np.minimum(np.maximum(np.max(x), 1), 10)
-    j = len(x)
-
-    # initial simplex
-    s = (
-        s
-        + np.vstack(
-            [
-                np.array([[(1 - (j + 1) ** 0.5) / j]]) * np.ones([1, j]),
-                np.eye(j),
-            ]
-        )
-        * c_h
-    )
-
-    return s
-
-
-# adopted by Varadhan and Borchers for the R package dfoptim
-# see Varadhan, R., Borchers, H.W.: Dfoptim: derivative-free optimization (2016).
-# https://CRAN.R-project. org/package=dfoptim. R package version 2016.7-1 for details
-def _varadhan_borchers(x):
-
-    s = _init_simplex(x)
-
-    # method parameters
-    j = len(x)
     c_s = np.maximum(1, ((x**2).sum()) ** 0.5)
     beta1 = c_s / (j * 2**0.5) * ((j + 1) ** 0.5 + j - 1)
     beta2 = c_s / (j * 2**0.5) * ((j + 1) ** 0.5 - 1)
@@ -793,5 +394,4 @@
     # initial simplex
     s[1:, :] = s[1:, :] + np.full([j, j], beta2) + np.eye(j) * (beta1 - beta2)
 
-    return s
->>>>>>> a307c249
+    return s