--- conflicted
+++ resolved
@@ -37,15 +37,11 @@
     if model_info is None:
         model_info = ModelInfo()
 
-<<<<<<< HEAD
-    built_in_fitters = {"ols": fit_ols, "ridge": fit_ridge, "pounders": fit_pounders}
-=======
     built_in_fitters = {
         "ols": fit_ols,
         "ridge": fit_ridge,
         "powell": fit_powell,
     }
->>>>>>> 4b9019fb
 
     if isinstance(fitter, str) and fitter in built_in_fitters:
         _fitter = built_in_fitters[fitter]
@@ -396,15 +392,8 @@
     n_samples, n_params = x.shape
     has_squares = model_info.has_squares
 
-<<<<<<< HEAD
-    if _is_just_identified:
-        n_z_mat_pad = np.zeros((n_samples, (n_params * (n_params + 1) // 2)))
-        n_z_mat_pad[:n_params, :n_params] = np.eye(n_params)
-        n_z_mat = n_z_mat_pad[:, n_params + 1 : n_samples]
-=======
     features = _polynomial_features(x, has_squares)
     m_mat, n_mat = np.split(features, (n_params + 1,), axis=1)
->>>>>>> 4b9019fb
 
     m_mat_pad = np.zeros((n_samples, n_samples))
     m_mat_pad[:, : n_params + 1] = m_mat
