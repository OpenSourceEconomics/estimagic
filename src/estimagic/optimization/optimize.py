--- conflicted
+++ resolved
@@ -24,11 +24,8 @@
 from estimagic.optimization.tiktak import WEIGHT_FUNCTIONS
 from estimagic.parameters.conversion import aggregate_func_output_to_value
 from estimagic.parameters.conversion import get_converter
-<<<<<<< HEAD
 from estimagic.parameters.nonlinear_constraints import process_nonlinear_constraints
 from estimagic.parameters.parameter_groups import get_params_groups
-=======
->>>>>>> b69b16e5
 from estimagic.process_user_function import process_func_of_params
 
 
@@ -87,13 +84,8 @@
             optimization is performed.
         soft_upper_bounds (pytree): As soft_lower_bounds.
         criterion_kwargs (dict): Additional keyword arguments for criterion
-<<<<<<< HEAD
-        constraints (list): List with constraint dictionaries. See
-            .. _link: ../../docs/source/how_to_guides/how_to_specify_constraints.ipynb
-=======
         constraints (list, dict): List with constraint dictionaries or single dict.
             See .. _link: ../../docs/source/how_to_guides/how_to_use_constraints.ipynb
->>>>>>> b69b16e5
         algo_options (dict): Algorithm specific configuration of the optimization. See
             :ref:`list_of_algorithms` for supported options of each algorithm.
         derivative (callable): Function that calculates the first derivative
@@ -290,13 +282,8 @@
             optimization is performed.
         soft_upper_bounds (pytree): As soft_lower_bounds.
         criterion_kwargs (dict): Additional keyword arguments for criterion
-<<<<<<< HEAD
-        constraints (list): List with constraint dictionaries. See
-            .. _link: ../../docs/source/how_to_guides/how_to_specify_constraints.ipynb
-=======
         constraints (list, dict): List with constraint dictionaries or single dict.
             See .. _link: ../../docs/source/how_to_guides/how_to_use_constraints.ipynb
->>>>>>> b69b16e5
         algo_options (dict): Algorithm specific configuration of the optimization. See
             :ref:`list_of_algorithms` for supported options of each algorithm.
         derivative (callable): Function that calculates the first derivative
