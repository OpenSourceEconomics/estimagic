<<<<<<< HEAD
"""History class for pounders and similar optimizers."""
import numpy as np


class LeastSquaresHistory:
    """Container to save and retrieve history entries for a least-square optimizer.

    These entries are:
    - xs
    - residuals
    - critvals

    The class automatically determines the 'best' entries, i.e. entries related to
    the x that yield the smallest critval - given all xs stored so far.

    Xs and residuals can be both saved and accessed in their centered
    and uncentered form. 'Centered' meaning that they are scaled by their
    corresponding 'best' entry. 'Uncentered' simply being the raw entries.

    Critvals don't need to be added explicitly, as they are computed internally
    as the sum of squares of the residuals whenever new entries are added.
    """

    def __init__(self):
        self.xs = None
        self.best_x = None
        self.residuals = None
        self.best_residuals = None
        self.critvals = None
        self.n_fun = 0
        self.best_index = 0
        self.best_critval = np.inf

    def add_entries(self, xs, residuals):
        """Add new parameter vectors and residuals to the history.

        Args:
            xs (np.ndarray or list): 1d or 2d array or list of 1d arrays with
                parameter vectors.
            residuals (np.ndarray or list): 1d or 2d array or list of 1d arrays with
                least square residuals.
        """
        xs = np.atleast_2d(xs)
        residuals = np.atleast_2d(residuals)
        critvals = np.atleast_1d((residuals ** 2).sum(axis=-1))

        argmin_candidate = critvals.argmin()
        min_candidate = critvals[argmin_candidate]

        if min_candidate < self.best_critval:
            self.best_index = argmin_candidate + self.n_fun
            self.best_x = xs[argmin_candidate]
            self.best_residuals = residuals[argmin_candidate]

        if len(xs) != len(residuals):
            raise ValueError()

        self.xs = _add_entries_to_array(self.xs, xs, self.n_fun)
        self.residuals = _add_entries_to_array(self.residuals, residuals, self.n_fun)
        self.critvals = _add_entries_to_array(self.critvals, critvals, self.n_fun)

        self.n_fun += len(xs)

    def add_centered_entries(self, xs, residuals, center_info):
        """Add new parameter vectors and residuals to the history.

        Args:
            xs (np.ndarray or list): 1d or 2d array or list of 1d arrays with
                parameter vectors.
            residuals (np.ndarray or list): 1d or 2d array or list of 1d arrays with
                least square residuals.
            center_info (dict): Dictionary with the entries "x", "residuals" and
                "radius". The information is used to uncenter parameters and residuals
                before adding them to the history.

        """
        xs = np.atleast_2d(xs)
        residuals = np.atleast_2d(residuals)
        xs_uncentered = xs * center_info["radius"] + center_info["x"]
        residuals_uncentered = residuals + center_info["residuals"]
        self.add_entries(xs_uncentered, residuals_uncentered)

    def get_entries(self, index=None):
        """Retrieve xs, residuals and critvals from the history.

        Args:
            index (None, int or np.ndarray): Specifies the subset of rows that will
                be returned.

        Returns:
            np.ndarray: 1d or 2d array with parameter vectors.
            np.ndarray: 1d or 2d array with residuals.
            np.ndarray: Float or 1d array with criterion values.

        """
        names = ["xs", "residuals", "critvals"]

        out = (getattr(self, name)[: self.n_fun] for name in names)

        # Reducing arrays to length n_fun ensures that invalid indices raise IndexError
        if index is not None:
            out = [arr[index] for arr in out]

        return tuple(out)

    def get_xs(self, index=None):
        """Retrieve xs from history.

        Args:
            index (None, int or np.ndarray): Specifies the subset of rows that will
                be returned.

        Returns:
            np.ndarray: 1d or 2d array with parameter vectors
        """
        out = self.xs[: self.n_fun]
        out = out[index] if index is not None else out

        return out

    def get_residuals(self, index=None):
        """Retrieve residuals from history.

        Args:
            index (None, int or np.ndarray): Specifies the subset of rows that will
                be returned.

        Returns:
            np.ndarray: 1d or 2d array with residuals.
        """
        out = self.residuals[: self.n_fun]
        out = out[index] if index is not None else out

        return out

    def get_critvals(self, index=None):
        """Retrieve critvals from history.

        Args:
            index (None, int or np.ndarray): Specifies the subset of rows that will
                be returned.

        Returns:
            np.ndarray: Float or 1d array with criterion values.
        """
        out = self.critvals[: self.n_fun]
        out = out[index] if index is not None else out

        return out

    def get_centered_entries(self, center_info, index=None):
        """Retrieve xs, residuals and critvals from the history.

        Args:
            center_info (dict): Dictionary with the entries "x", "residuals" and
                "radius". The information is used to center parameters, residuals
                and critvals.
            index (None, int or np.ndarray): Specifies the subset of rows that will
                be returned.

        Returns:
            np.ndarray: 1d or 2d array with centered parameter vectors
            np.ndarray: 1d or 2d array with centered residuals
            np.ndarray: Float or 1d array with centered criterion values.
        """
        xs_unc, residuals_unc, _ = self.get_entries(index=index)
        xs = (xs_unc - center_info["x"]) / center_info["radius"]
        residuals = residuals_unc - center_info["residuals"]
        critvals = (residuals ** 2).sum(axis=-1)

        return xs, residuals, critvals

    def get_centered_xs(self, center_info, index=None):
        """Retrieve centered xs from the history.

        Args:
            center_info (dict): Dictionary with the entries "x" and
                "radius". The information is used to center parameters.
            index (None, int or np.ndarray): Specifies the subset of rows that will
                be returned.

        Returns:
            np.ndarray: 1d or 2d array with centered parameter vectors.
        """
        xs_unc = self.get_xs(index=index)
        xs = (xs_unc - center_info["x"]) / center_info["radius"]

        return xs

    def get_centered_residuals(self, center_info, index=None):
        """Retrieve centered residuals from the history.

        Args:
            center_info (dict): Dictionary with the entry "residuals".
                The information is used to center residuals.
            index (None, int or np.ndarray): Specifies the subset of rows that will
                be returned.

        Returns:
            np.ndarray: 1d or 2d array with centered residuals.
        """
        residuals_unc = self.get_residuals(index=index)
        residuals = residuals_unc - center_info["residuals"]

        return residuals

    def get_centered_critvals(self, center_info, index=None):
        """Retrieve centered critvals from the history.

        Args:
            center_info (dict): Dictionary with the entry"residuals".
                The information is used to center critvals.
            index (None, int or np.ndarray): Specifies the subset of rows that will
                be returned.

        Returns:
            np.ndarray: Float or 1d array with centered criterion values.
        """
        residuals_unc = self.get_residuals(index=index)
        residuals = residuals_unc - center_info["residuals"]
        critvals = (residuals ** 2).sum(axis=-1)

        return critvals

    def get_n_fun(self):
        return self.n_fun

    def get_best_index(self):
        return self.best_index

    def get_best_entries(self):
        return self.get_entries(index=self.best_index)

    def get_best_x(self):
        return self.get_xs(index=self.best_index)

    def get_best_residuals(self):
        return self.get_residuals(index=self.best_index)

    def get_best_critvals(self):
        return self.get_critvals(index=self.best_index)

    def get_best_centered_entries(self, center_info):
        return self.get_centered_entries(self, center_info, index=self.best_index)


def _add_entries_to_array(arr, new, position):
    if arr is None:
        shape = 100_000 if new.ndim == 1 else (100_000, new.shape[1])
        arr = np.full(shape, np.nan)

    if len(arr) - position - len(new) < 0:
        n_extend = max(len(arr), len(new))
        if arr.ndim == 2:
            extension_shape = (n_extend, arr.shape[1])
            arr = np.vstack([arr, np.full(extension_shape, np.nan)])
        else:
            arr = np.hstack([arr, np.full(n_extend, np.nan)])

    arr[position : position + len(new)] = new

    return arr
=======
"""History class for pounders and similar optimizers."""
import numpy as np


class LeastSquaresHistory:
    """Container to save and retrieve history entries for a least-square optimizer.

    These entries are:
    - xs
    - residuals
    - critvals

    The class automatically determines the 'best' entries, i.e. entries related to
    the x that yield the smallest critval - given all xs stored so far.

    Xs and residuals can be both saved and accessed in their centered
    and uncentered form. 'Centered' meaning that they are scaled by their
    corresponding 'best' entry. 'Uncentered' simply being the raw entries.

    Critvals don't need to be added explicitly, as they are computed internally
    as the sum of squares of the residuals whenever new entries are added.
    """

    def __init__(self):
        self.xs = None
        self.best_x = None
        self.residuals = None
        self.best_residuals = None
        self.critvals = None
        self.n_fun = 0
        self.best_index = 0
        self.best_critval = np.inf

    def add_entries(self, xs, residuals):
        """Add new parameter vectors and residuals to the history.

        Args:
            xs (np.ndarray or list): 1d or 2d array or list of 1d arrays with
                parameter vectors.
            residuals (np.ndarray or list): 1d or 2d array or list of 1d arrays with
                least square residuals.
        """
        xs = np.atleast_2d(xs)
        residuals = np.atleast_2d(residuals)
        critvals = np.atleast_1d((residuals**2).sum(axis=-1))

        argmin_candidate = critvals.argmin()
        min_candidate = critvals[argmin_candidate]

        if min_candidate < self.best_critval:
            self.best_index = argmin_candidate + self.n_fun
            self.best_x = xs[argmin_candidate]
            self.best_residuals = residuals[argmin_candidate]

        if len(xs) != len(residuals):
            raise ValueError()

        self.xs = _add_entries_to_array(self.xs, xs, self.n_fun)
        self.residuals = _add_entries_to_array(self.residuals, residuals, self.n_fun)
        self.critvals = _add_entries_to_array(self.critvals, critvals, self.n_fun)

        self.n_fun += len(xs)

    def add_centered_entries(self, xs, residuals, center_info):
        """Add new parameter vectors and residuals to the history.

        Args:
            xs (np.ndarray or list): 1d or 2d array or list of 1d arrays with
                parameter vectors.
            residuals (np.ndarray or list): 1d or 2d array or list of 1d arrays with
                least square residuals.
            center_info (dict): Dictionary with the entries "x", "residuals" and
                "radius". The information is used to uncenter parameters and residuals
                before adding them to the history.

        """
        xs = np.atleast_2d(xs)
        residuals = np.atleast_2d(residuals)
        xs_uncentered = xs * center_info["radius"] + center_info["x"]
        residuals_uncentered = residuals + center_info["residuals"]
        self.add_entries(xs_uncentered, residuals_uncentered)

    def get_entries(self, index=None):
        """Retrieve xs, residuals and critvals from the history.

        Args:
            index (None, int or np.ndarray): Specifies the subset of rows that will
                be returned.

        Returns:
            np.ndarray: 1d or 2d array with parameter vectors.
            np.ndarray: 1d or 2d array with residuals.
            np.ndarray: Float or 1d array with criterion values.

        """
        names = ["xs", "residuals", "critvals"]

        out = (getattr(self, name)[: self.n_fun] for name in names)

        # Reducing arrays to length n_fun ensures that invalid indices raise IndexError
        if index is not None:
            out = [arr[index] for arr in out]

        return tuple(out)

    def get_xs(self, index=None):
        """Retrieve xs from history.

        Args:
            index (None, int or np.ndarray): Specifies the subset of rows that will
                be returned.

        Returns:
            np.ndarray: 1d or 2d array with parameter vectors
        """
        out = self.xs[: self.n_fun]
        out = out[index] if index is not None else out

        return out

    def get_residuals(self, index=None):
        """Retrieve residuals from history.

        Args:
            index (None, int or np.ndarray): Specifies the subset of rows that will
                be returned.

        Returns:
            np.ndarray: 1d or 2d array with residuals.
        """
        out = self.residuals[: self.n_fun]
        out = out[index] if index is not None else out

        return out

    def get_critvals(self, index=None):
        """Retrieve critvals from history.

        Args:
            index (None, int or np.ndarray): Specifies the subset of rows that will
                be returned.

        Returns:
            np.ndarray: Float or 1d array with criterion values.
        """
        out = self.critvals[: self.n_fun]
        out = out[index] if index is not None else out

        return out

    def get_centered_entries(self, center_info, index=None):
        """Retrieve xs, residuals and critvals from the history.

        Args:
            center_info (dict): Dictionary with the entries "x", "residuals" and
                "radius". The information is used to center parameters, residuals
                and critvals.
            index (None, int or np.ndarray): Specifies the subset of rows that will
                be returned.

        Returns:
            np.ndarray: 1d or 2d array with centered parameter vectors
            np.ndarray: 1d or 2d array with centered residuals
            np.ndarray: Float or 1d array with centered criterion values.
        """
        xs_unc, residuals_unc, _ = self.get_entries(index=index)
        xs = (xs_unc - center_info["x"]) / center_info["radius"]
        residuals = residuals_unc - center_info["residuals"]
        critvals = (residuals**2).sum(axis=-1)

        return xs, residuals, critvals

    def get_centered_xs(self, center_info, index=None):
        """Retrieve centered xs from the history.

        Args:
            center_info (dict): Dictionary with the entries "x" and
                "radius". The information is used to center parameters.
            index (None, int or np.ndarray): Specifies the subset of rows that will
                be returned.

        Returns:
            np.ndarray: 1d or 2d array with centered parameter vectors.
        """
        xs_unc = self.get_xs(index=index)
        xs = (xs_unc - center_info["x"]) / center_info["radius"]

        return xs

    def get_centered_residuals(self, center_info, index=None):
        """Retrieve centered residuals from the history.

        Args:
            center_info (dict): Dictionary with the entry "residuals".
                The information is used to center residuals.
            index (None, int or np.ndarray): Specifies the subset of rows that will
                be returned.

        Returns:
            np.ndarray: 1d or 2d array with centered residuals.
        """
        residuals_unc = self.get_residuals(index=index)
        residuals = residuals_unc - center_info["residuals"]

        return residuals

    def get_centered_critvals(self, center_info, index=None):
        """Retrieve centered critvals from the history.

        Args:
            center_info (dict): Dictionary with the entry"residuals".
                The information is used to center critvals.
            index (None, int or np.ndarray): Specifies the subset of rows that will
                be returned.

        Returns:
            np.ndarray: Float or 1d array with centered criterion values.
        """
        residuals_unc = self.get_residuals(index=index)
        residuals = residuals_unc - center_info["residuals"]
        critvals = (residuals**2).sum(axis=-1)

        return critvals

    def get_n_fun(self):
        return self.n_fun

    def get_best_index(self):
        return self.best_index

    def get_best_entries(self):
        return self.get_entries(index=self.best_index)

    def get_best_x(self):
        return self.get_xs(index=self.best_index)

    def get_best_residuals(self):
        return self.get_residuals(index=self.best_index)

    def get_best_critvals(self):
        return self.get_critvals(index=self.best_index)

    def get_best_centered_entries(self, center_info):
        return self.get_centered_entries(self, center_info, index=self.best_index)


def _add_entries_to_array(arr, new, position):
    if arr is None:
        shape = 100_000 if new.ndim == 1 else (100_000, new.shape[1])
        arr = np.full(shape, np.nan)

    if len(arr) - position - len(new) < 0:
        n_extend = max(len(arr), len(new))
        if arr.ndim == 2:
            extension_shape = (n_extend, arr.shape[1])
            arr = np.vstack([arr, np.full(extension_shape, np.nan)])
        else:
            arr = np.hstack([arr, np.full(n_extend, np.nan)])

    arr[position : position + len(new)] = new

    return arr
>>>>>>> a307c249
<|MERGE_RESOLUTION|>--- conflicted
+++ resolved
@@ -1,4 +1,3 @@
-<<<<<<< HEAD
 """History class for pounders and similar optimizers."""
 import numpy as np
 
@@ -43,7 +42,7 @@
         """
         xs = np.atleast_2d(xs)
         residuals = np.atleast_2d(residuals)
-        critvals = np.atleast_1d((residuals ** 2).sum(axis=-1))
+        critvals = np.atleast_1d((residuals**2).sum(axis=-1))
 
         argmin_candidate = critvals.argmin()
         min_candidate = critvals[argmin_candidate]
@@ -167,7 +166,7 @@
         xs_unc, residuals_unc, _ = self.get_entries(index=index)
         xs = (xs_unc - center_info["x"]) / center_info["radius"]
         residuals = residuals_unc - center_info["residuals"]
-        critvals = (residuals ** 2).sum(axis=-1)
+        critvals = (residuals**2).sum(axis=-1)
 
         return xs, residuals, critvals
 
@@ -219,7 +218,7 @@
         """
         residuals_unc = self.get_residuals(index=index)
         residuals = residuals_unc - center_info["residuals"]
-        critvals = (residuals ** 2).sum(axis=-1)
+        critvals = (residuals**2).sum(axis=-1)
 
         return critvals
 
@@ -260,268 +259,4 @@
 
     arr[position : position + len(new)] = new
 
-    return arr
-=======
-"""History class for pounders and similar optimizers."""
-import numpy as np
-
-
-class LeastSquaresHistory:
-    """Container to save and retrieve history entries for a least-square optimizer.
-
-    These entries are:
-    - xs
-    - residuals
-    - critvals
-
-    The class automatically determines the 'best' entries, i.e. entries related to
-    the x that yield the smallest critval - given all xs stored so far.
-
-    Xs and residuals can be both saved and accessed in their centered
-    and uncentered form. 'Centered' meaning that they are scaled by their
-    corresponding 'best' entry. 'Uncentered' simply being the raw entries.
-
-    Critvals don't need to be added explicitly, as they are computed internally
-    as the sum of squares of the residuals whenever new entries are added.
-    """
-
-    def __init__(self):
-        self.xs = None
-        self.best_x = None
-        self.residuals = None
-        self.best_residuals = None
-        self.critvals = None
-        self.n_fun = 0
-        self.best_index = 0
-        self.best_critval = np.inf
-
-    def add_entries(self, xs, residuals):
-        """Add new parameter vectors and residuals to the history.
-
-        Args:
-            xs (np.ndarray or list): 1d or 2d array or list of 1d arrays with
-                parameter vectors.
-            residuals (np.ndarray or list): 1d or 2d array or list of 1d arrays with
-                least square residuals.
-        """
-        xs = np.atleast_2d(xs)
-        residuals = np.atleast_2d(residuals)
-        critvals = np.atleast_1d((residuals**2).sum(axis=-1))
-
-        argmin_candidate = critvals.argmin()
-        min_candidate = critvals[argmin_candidate]
-
-        if min_candidate < self.best_critval:
-            self.best_index = argmin_candidate + self.n_fun
-            self.best_x = xs[argmin_candidate]
-            self.best_residuals = residuals[argmin_candidate]
-
-        if len(xs) != len(residuals):
-            raise ValueError()
-
-        self.xs = _add_entries_to_array(self.xs, xs, self.n_fun)
-        self.residuals = _add_entries_to_array(self.residuals, residuals, self.n_fun)
-        self.critvals = _add_entries_to_array(self.critvals, critvals, self.n_fun)
-
-        self.n_fun += len(xs)
-
-    def add_centered_entries(self, xs, residuals, center_info):
-        """Add new parameter vectors and residuals to the history.
-
-        Args:
-            xs (np.ndarray or list): 1d or 2d array or list of 1d arrays with
-                parameter vectors.
-            residuals (np.ndarray or list): 1d or 2d array or list of 1d arrays with
-                least square residuals.
-            center_info (dict): Dictionary with the entries "x", "residuals" and
-                "radius". The information is used to uncenter parameters and residuals
-                before adding them to the history.
-
-        """
-        xs = np.atleast_2d(xs)
-        residuals = np.atleast_2d(residuals)
-        xs_uncentered = xs * center_info["radius"] + center_info["x"]
-        residuals_uncentered = residuals + center_info["residuals"]
-        self.add_entries(xs_uncentered, residuals_uncentered)
-
-    def get_entries(self, index=None):
-        """Retrieve xs, residuals and critvals from the history.
-
-        Args:
-            index (None, int or np.ndarray): Specifies the subset of rows that will
-                be returned.
-
-        Returns:
-            np.ndarray: 1d or 2d array with parameter vectors.
-            np.ndarray: 1d or 2d array with residuals.
-            np.ndarray: Float or 1d array with criterion values.
-
-        """
-        names = ["xs", "residuals", "critvals"]
-
-        out = (getattr(self, name)[: self.n_fun] for name in names)
-
-        # Reducing arrays to length n_fun ensures that invalid indices raise IndexError
-        if index is not None:
-            out = [arr[index] for arr in out]
-
-        return tuple(out)
-
-    def get_xs(self, index=None):
-        """Retrieve xs from history.
-
-        Args:
-            index (None, int or np.ndarray): Specifies the subset of rows that will
-                be returned.
-
-        Returns:
-            np.ndarray: 1d or 2d array with parameter vectors
-        """
-        out = self.xs[: self.n_fun]
-        out = out[index] if index is not None else out
-
-        return out
-
-    def get_residuals(self, index=None):
-        """Retrieve residuals from history.
-
-        Args:
-            index (None, int or np.ndarray): Specifies the subset of rows that will
-                be returned.
-
-        Returns:
-            np.ndarray: 1d or 2d array with residuals.
-        """
-        out = self.residuals[: self.n_fun]
-        out = out[index] if index is not None else out
-
-        return out
-
-    def get_critvals(self, index=None):
-        """Retrieve critvals from history.
-
-        Args:
-            index (None, int or np.ndarray): Specifies the subset of rows that will
-                be returned.
-
-        Returns:
-            np.ndarray: Float or 1d array with criterion values.
-        """
-        out = self.critvals[: self.n_fun]
-        out = out[index] if index is not None else out
-
-        return out
-
-    def get_centered_entries(self, center_info, index=None):
-        """Retrieve xs, residuals and critvals from the history.
-
-        Args:
-            center_info (dict): Dictionary with the entries "x", "residuals" and
-                "radius". The information is used to center parameters, residuals
-                and critvals.
-            index (None, int or np.ndarray): Specifies the subset of rows that will
-                be returned.
-
-        Returns:
-            np.ndarray: 1d or 2d array with centered parameter vectors
-            np.ndarray: 1d or 2d array with centered residuals
-            np.ndarray: Float or 1d array with centered criterion values.
-        """
-        xs_unc, residuals_unc, _ = self.get_entries(index=index)
-        xs = (xs_unc - center_info["x"]) / center_info["radius"]
-        residuals = residuals_unc - center_info["residuals"]
-        critvals = (residuals**2).sum(axis=-1)
-
-        return xs, residuals, critvals
-
-    def get_centered_xs(self, center_info, index=None):
-        """Retrieve centered xs from the history.
-
-        Args:
-            center_info (dict): Dictionary with the entries "x" and
-                "radius". The information is used to center parameters.
-            index (None, int or np.ndarray): Specifies the subset of rows that will
-                be returned.
-
-        Returns:
-            np.ndarray: 1d or 2d array with centered parameter vectors.
-        """
-        xs_unc = self.get_xs(index=index)
-        xs = (xs_unc - center_info["x"]) / center_info["radius"]
-
-        return xs
-
-    def get_centered_residuals(self, center_info, index=None):
-        """Retrieve centered residuals from the history.
-
-        Args:
-            center_info (dict): Dictionary with the entry "residuals".
-                The information is used to center residuals.
-            index (None, int or np.ndarray): Specifies the subset of rows that will
-                be returned.
-
-        Returns:
-            np.ndarray: 1d or 2d array with centered residuals.
-        """
-        residuals_unc = self.get_residuals(index=index)
-        residuals = residuals_unc - center_info["residuals"]
-
-        return residuals
-
-    def get_centered_critvals(self, center_info, index=None):
-        """Retrieve centered critvals from the history.
-
-        Args:
-            center_info (dict): Dictionary with the entry"residuals".
-                The information is used to center critvals.
-            index (None, int or np.ndarray): Specifies the subset of rows that will
-                be returned.
-
-        Returns:
-            np.ndarray: Float or 1d array with centered criterion values.
-        """
-        residuals_unc = self.get_residuals(index=index)
-        residuals = residuals_unc - center_info["residuals"]
-        critvals = (residuals**2).sum(axis=-1)
-
-        return critvals
-
-    def get_n_fun(self):
-        return self.n_fun
-
-    def get_best_index(self):
-        return self.best_index
-
-    def get_best_entries(self):
-        return self.get_entries(index=self.best_index)
-
-    def get_best_x(self):
-        return self.get_xs(index=self.best_index)
-
-    def get_best_residuals(self):
-        return self.get_residuals(index=self.best_index)
-
-    def get_best_critvals(self):
-        return self.get_critvals(index=self.best_index)
-
-    def get_best_centered_entries(self, center_info):
-        return self.get_centered_entries(self, center_info, index=self.best_index)
-
-
-def _add_entries_to_array(arr, new, position):
-    if arr is None:
-        shape = 100_000 if new.ndim == 1 else (100_000, new.shape[1])
-        arr = np.full(shape, np.nan)
-
-    if len(arr) - position - len(new) < 0:
-        n_extend = max(len(arr), len(new))
-        if arr.ndim == 2:
-            extension_shape = (n_extend, arr.shape[1])
-            arr = np.vstack([arr, np.full(extension_shape, np.nan)])
-        else:
-            arr = np.hstack([arr, np.full(n_extend, np.nan)])
-
-    arr[position : position + len(new)] = new
-
-    return arr
->>>>>>> a307c249
+    return arr