--- conflicted
+++ resolved
@@ -593,53 +593,4 @@
     }
 
     numdiff_options = {**default_numdiff_options, **numdiff_options}
-<<<<<<< HEAD
-    return numdiff_options
-
-
-def _fill_multistart_options_with_defaults(options, params, x, params_to_internal):
-    """Fill options for multistart optimization with defaults."""
-    defaults = {
-        "sample": None,
-        "n_samples": 10 * len(x),
-        "share_optimizations": 0.1,
-        "sampling_distribution": "uniform",
-        "sampling_method": "sobol" if len(x) <= 200 else "random",
-        "mixing_weight_method": "tiktak",
-        "mixing_weight_bounds": (0.1, 0.995),
-        "convergence_relative_params_tolerance": 0.01,
-        "convergence_max_discoveries": 2,
-        "n_cores": 1,
-        "batch_evaluator": "joblib",
-        "seed": None,
-        "exploration_error_handling": "continue",
-        "optimization_error_handling": "continue",
-    }
-
-    options = {k.replace(".", "_"): v for k, v in options.items()}
-    out = {**defaults, **options}
-
-    if "batch_size" not in out:
-        out["batch_size"] = out["n_cores"]
-    else:
-        if out["batch_size"] < out["n_cores"]:
-            raise ValueError("batch_size must be at least as large as n_cores.")
-
-    out["batch_evaluator"] = process_batch_evaluator(out["batch_evaluator"])
-
-    if isinstance(out["mixing_weight_method"], str):
-        out["mixing_weight_method"] = WEIGHT_FUNCTIONS[out["mixing_weight_method"]]
-
-    if out["sample"] is not None:
-        out["sample"] = process_multistart_sample(
-            out["sample"], params, params_to_internal
-        )
-        out["n_samples"] = len(out["sample"])
-
-    out["n_optimizations"] = max(1, int(out["n_samples"] * out["share_optimizations"]))
-    del out["share_optimizations"]
-
-    return out
-=======
-    return numdiff_options
->>>>>>> 694b537b
+    return numdiff_options