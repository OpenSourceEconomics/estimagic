--- conflicted
+++ resolved
@@ -555,49 +555,4 @@
 
     append_row(problem_data, "optimization_problem", database=database)
 
-<<<<<<< HEAD
-    return database
-=======
-    return database
-
-
-def _fill_numdiff_options_with_defaults(numdiff_options, lower_bounds, upper_bounds):
-    """Fill options for numerical derivatives during optimization with defaults."""
-    method = numdiff_options.get("method", "forward")
-    default_error_handling = "raise" if method == "central" else "raise_strict"
-
-    relevant = {
-        "method",
-        "n_steps",
-        "base_steps",
-        "scaling_factor",
-        "lower_bounds",
-        "upper_bounds",
-        "step_ratio",
-        "min_steps",
-        "n_cores",
-        "error_handling",
-        "batch_evaluator",
-    }
-
-    ignored = [option for option in numdiff_options if option not in relevant]
-
-    if ignored:
-        raise InvalidKwargsError(
-            f"The following numdiff_options are not allowed:\n\n{ignored}"
-        )
-
-    numdiff_options = {
-        key: val for key, val in numdiff_options.items() if key in relevant
-    }
-
-    # only define the ones that deviate from the normal defaults
-    default_numdiff_options = {
-        "method": "forward",
-        "bounds": Bounds(lower=lower_bounds, upper=upper_bounds),
-        "error_handling": default_error_handling,
-    }
-
-    numdiff_options = {**default_numdiff_options, **numdiff_options}
-    return numdiff_options
->>>>>>> ae2b95d9
+    return database