import warnings
<<<<<<< HEAD
from functools import wraps
from typing import Any, Callable, ParamSpec

from optimagic.optimization.fun_value import (
    LeastSquaresFunctionValue,
    LikelihoodFunctionValue,
    ScalarFunctionValue,
)
=======
from dataclasses import replace

>>>>>>> 694b537b
from optimagic.parameters.bounds import Bounds
from optimagic.typing import ProblemType


def throw_criterion_future_warning():
    msg = (
        "To align optimagic with scipy.optimize, the `criterion` argument has been "
        "renamed to `fun`. Please use `fun` instead of `criterion`. Using `criterion` "
        " will become an error in optimagic version 0.6.0 and later."
    )
    warnings.warn(msg, FutureWarning)


def throw_criterion_kwargs_future_warning():
    msg = (
        "To align optimagic with scipy.optimize, the `criterion_kwargs` argument has "
        "been renamed to `fun_kwargs`. Please use `fun_kwargs` instead of "
        "`criterion_kwargs`. Using `criterion_kwargs` will become an error in "
        "optimagic version 0.6.0 and later."
    )
    warnings.warn(msg, FutureWarning)


def throw_derivative_future_warning():
    msg = (
        "To align optimagic with scipy.optimize, the `derivative` argument has been "
        "renamed to `jac`. Please use `jac` instead of `derivative`. Using `derivative`"
        " will become an error in optimagic version 0.6.0 and later."
    )
    warnings.warn(msg, FutureWarning)


def throw_derivative_kwargs_future_warning():
    msg = (
        "To align optimagic with scipy.optimize, the `derivative_kwargs` argument has "
        "been renamed to `jac_kwargs`. Please use `jac_kwargs` instead of "
        "`derivative_kwargs`. Using `derivative_kwargs` will become an error in "
        "optimagic version 0.6.0 and later."
    )
    warnings.warn(msg, FutureWarning)


def throw_criterion_and_derivative_future_warning():
    msg = (
        "To align optimagic with scipy.optimize, the `criterion_and_derivative` "
        "argument has been renamed to `fun_and_jac`. Please use `fun_and_jac` "
        "instead of `criterion_and_derivative`. Using `criterion_and_derivative` "
        "will become an error in optimagic version 0.6.0 and later."
    )
    warnings.warn(msg, FutureWarning)


def throw_criterion_and_derivative_kwargs_future_warning():
    msg = (
        "To align optimagic with scipy.optimize, the `criterion_and_derivative_kwargs` "
        "argument has been renamed to `fun_and_jac_kwargs`. Please use "
        "`fun_and_jac_kwargs` instead of `criterion_and_derivative_kwargs`. Using "
        "`criterion_and_derivative_kwargs` will become an error in optimagic version "
        "0.6.0 and later."
    )
    warnings.warn(msg, FutureWarning)


def throw_scaling_options_future_warning():
    msg = (
        "Specifying scaling options via the argument `scaling_options` is deprecated "
        "and will be removed in optimagic version 0.6.0 and later. You can pass these "
        "options directly to the `scaling` argument instead."
    )
    warnings.warn(msg, FutureWarning)


def throw_multistart_options_future_warning():
    msg = (
        "Specifying multistart options via the argument `multistart_options` is "
        "deprecated and will be removed in optimagic version 0.6.0 and later. You can "
        "pass these options directly to the `multistart` argument instead."
    )
    warnings.warn(msg, FutureWarning)


def replace_and_warn_about_deprecated_algo_options(algo_options):
    if not isinstance(algo_options, dict):
        return algo_options

    algo_options = {k.replace(".", "_"): v for k, v in algo_options.items()}

    replacements = {
        "stopping_max_criterion_evaluations": "stopping_maxfun",
        "stopping_max_iterations": "stopping_maxiter",
        "convergence_absolute_criterion_tolerance": "convergence_ftol_abs",
        "convergence_relative_criterion_tolerance": "convergence_ftol_rel",
        "convergence_scaled_criterion_tolerance": "convergence_ftol_scaled",
        "convergence_absolute_params_tolerance": "convergence_xtol_abs",
        "convergence_relative_params_tolerance": "convergence_xtol_rel",
        "convergence_absolute_gradient_tolerance": "convergence_gtol_abs",
        "convergence_relative_gradient_tolerance": "convergence_gtol_rel",
        "convergence_scaled_gradient_tolerance": "convergence_gtol_scaled",
    }

    present = sorted(set(algo_options) & set(replacements))
    if present:
        msg = (
            "The following keys in `algo_options` are deprecated and will be removed "
            "in optimagic version 0.6.0 and later. Please replace them as follows:\n"
        )
        for k in present:
            msg += f"  {k} -> {replacements[k]}\n"

        warnings.warn(msg, FutureWarning)

    out = {k: v for k, v in algo_options.items() if k not in present}
    for k in present:
        out[replacements[k]] = algo_options[k]

    return out


def replace_and_warn_about_deprecated_bounds(
    lower_bounds,
    upper_bounds,
    bounds,
    soft_lower_bounds=None,
    soft_upper_bounds=None,
):
    old_bounds = {
        "lower": lower_bounds,
        "upper": upper_bounds,
        "soft_lower": soft_lower_bounds,
        "soft_upper": soft_upper_bounds,
    }

    old_present = [k for k, v in old_bounds.items() if v is not None]

    if old_present:
        substring = ", ".join(f"{b}_bound" for b in old_present)
        substring = substring.replace(", ", ", and ", -1)
        msg = (
            f"Specifying bounds via the arguments {substring} is "
            "deprecated and will be removed in optimagic version 0.6.0 and later. "
            "Please use the `bounds` argument instead."
        )
        warnings.warn(msg, FutureWarning)

    if bounds is None and old_present:
        bounds = Bounds(**old_bounds)

    return bounds


<<<<<<< HEAD
def convert_dict_to_function_value(candidate):
    """Convert the deprecated dictionary output to a suitable FunctionValue object.

    No warning is raised here because this function will be called repeatedly!

    """
    special_keys = ["value", "contributions", "root_contributions"]

    if is_dict_output(candidate):
        info = {k: v for k, v in candidate.items() if k not in special_keys}
        if "root_contributions" in candidate:
            out = LeastSquaresFunctionValue(candidate["root_contributions"], info)
        elif "contributions" in candidate:
            out = LikelihoodFunctionValue(candidate["contributions"], info)
        else:
            out = ScalarFunctionValue(candidate["value"], info)
    else:
        out = candidate

    return out


def is_dict_output(candidate):
    """Check if the output is a dictionary with special keys."""
    special_keys = ["value", "contributions", "root_contributions"]
    return isinstance(candidate, dict) and any(k in candidate for k in special_keys)


def throw_dict_output_warning():
    msg = (
        "Returning a dictionary with the special keys 'value', 'contributions', or "
        "'root_contributions' is deprecated and will be removed in optimagic version "
        "0.6.0 and later. Please use the optimagic.mark.scalar, optimagic.mark."
        "least_squares, or optimagic.mark.likelihood decorators to indicate the type "
        "of problem you are solving. Use optimagic.FunctionValue objects to return "
        "additional information for the logging."
    )
    warnings.warn(msg, FutureWarning)


def infer_problem_type_from_dict_output(output):
    if "root_contributions" in output:
        out = ProblemType.LEAST_SQUARES
    elif "contributions" in output:
        out = ProblemType.LIKELIHOOD
    else:
        out = ProblemType.SCALAR
    return out


P = ParamSpec("P")


def replace_dict_output(func: Callable[P, Any]) -> Callable[P, Any]:
    """Replace the deprecated dictionary output by a suitable FunctionValue.

    This has no effect if the function does not return a dictionary with at least one of
    the special keys "value", "contributions" or "root_contributions" or a tuple where
    the first entry is such a dictionary.

    This decorator does not add a warning because the function will be evaluated many
    times and the warning would pop up too often.

    """

    @wraps(func)
    def wrapper(*args: P.args, **kwargs: P.kwargs) -> Any:
        raw = func(*args, **kwargs)
        # fun and jac case
        if isinstance(raw, tuple):
            out = (convert_dict_to_function_value(raw[0]), raw[1])
        # fun case
        else:
            out = convert_dict_to_function_value(raw)
        return out

    return wrapper


def throw_key_warning_in_derivatives():
    msg = (
        "The `key` argument in first_derivative and second_derivative is deprecated "
        "and will be removed in optimagic version 0.6.0 and later. Please use the "
        "`unpacker` argument instead. While `key` was a string, `unpacker` is a "
        "callable that takes the output of `func` and returns the desired output that "
        "is then differentiated."
    )
    warnings.warn(msg, FutureWarning)
=======
def replace_and_warn_about_deprecated_multistart_options(options):
    """Replace deprecated multistart options and warn about them.

    Args:
        options (MultistartOptions): The multistart options to replace.

    Returns:
        MultistartOptions: The replaced multistart options.

    """
    replacements = {}

    if options.share_optimization is not None:
        msg = (
            "The share_optimization option is deprecated and will be removed in "
            "version 0.6.0. Use stopping_maxopt instead to specify the number of "
            "optimizations directly."
        )
        warnings.warn(msg, FutureWarning)

    if options.convergence_relative_params_tolerance is not None:
        msg = (
            "The convergence_relative_params_tolerance option is deprecated and will "
            "be removed in version 0.6.0. Use convergence_xtol_rel instead."
        )
        warnings.warn(msg, FutureWarning)
        if options.convergence_xtol_rel is None:
            replacements["convergence_xtol_rel"] = (
                options.convergence_relative_params_tolerance
            )

    if options.optimization_error_handling is not None:
        msg = (
            "The optimization_error_handling option is deprecated and will be removed "
            "in version 0.6.0. Setting this attribute also sets the error handling "
            "for exploration. Use the new error_handling option to set the error "
            "handling for both optimization and exploration."
        )
        warnings.warn(msg, FutureWarning)
        if options.error_handling is None:
            replacements["error_handling"] = options.optimization_error_handling

    if options.exploration_error_handling is not None:
        msg = (
            "The exploration_error_handling option is deprecated and will be "
            "removed in version 0.6.0. Setting this attribute also sets the error "
            "handling for exploration. Use the new error_handling option to set the "
            "error handling for both optimization and exploration."
        )
        warnings.warn(msg, FutureWarning)
        if options.error_handling is None:
            replacements["error_handling"] = options.exploration_error_handling

    return replace(options, **replacements)
>>>>>>> 694b537b
<|MERGE_RESOLUTION|>--- conflicted
+++ resolved
@@ -1,5 +1,5 @@
 import warnings
-<<<<<<< HEAD
+from dataclasses import replace
 from functools import wraps
 from typing import Any, Callable, ParamSpec
 
@@ -8,10 +8,6 @@
     LikelihoodFunctionValue,
     ScalarFunctionValue,
 )
-=======
-from dataclasses import replace
-
->>>>>>> 694b537b
 from optimagic.parameters.bounds import Bounds
 from optimagic.typing import ProblemType
 
@@ -162,7 +158,6 @@
     return bounds
 
 
-<<<<<<< HEAD
 def convert_dict_to_function_value(candidate):
     """Convert the deprecated dictionary output to a suitable FunctionValue object.
 
@@ -251,7 +246,8 @@
         "is then differentiated."
     )
     warnings.warn(msg, FutureWarning)
-=======
+
+
 def replace_and_warn_about_deprecated_multistart_options(options):
     """Replace deprecated multistart options and warn about them.
 
@@ -305,5 +301,4 @@
         if options.error_handling is None:
             replacements["error_handling"] = options.exploration_error_handling
 
-    return replace(options, **replacements)
->>>>>>> 694b537b
+    return replace(options, **replacements)